/**
 * @license Copyright 2021 The Lighthouse Authors. All Rights Reserved.
 * Licensed under the Apache License, Version 2.0 (the "License"); you may not use this file except in compliance with the License. You may obtain a copy of the License at http://www.apache.org/licenses/LICENSE-2.0
 * Unless required by applicable law or agreed to in writing, software distributed under the License is distributed on an "AS IS" BASIS, WITHOUT WARRANTIES OR CONDITIONS OF ANY KIND, either express or implied. See the License for the specific language governing permissions and limitations under the License.
 */

import {FunctionComponent} from 'preact';
import {useMemo} from 'preact/hooks';

import {FlowSegment, Separator} from '../common';
import {getScreenDimensions, getScreenshot, useDerivedStepNames, useFlowResult} from '../util';
import {Util} from '../../../report/renderer/util';
import {CategoryScore} from '../wrappers/category-score';
import {SummaryOpportunities} from './opportunities';

const DISPLAYED_CATEGORIES = ['performance', 'accessibility', 'best-practices', 'seo'];
const THUMBNAIL_WIDTH = 50;
const MODE_DESCRIPTIONS: Record<LH.Result.GatherMode, string> = {
  'navigation': 'Page load',
  'timespan': 'User interactions',
  'snapshot': 'Captured state of page',
};

const SummaryNavigationHeader: FunctionComponent<{url: string}> = ({url}) => {
  return (
    <div className="SummaryNavigationHeader" data-testid="SummaryNavigationHeader">
      <FlowSegment/>
      <div className="SummaryNavigationHeader__url">{url}</div>
      <div className="SummaryNavigationHeader__category">Performance</div>
      <div className="SummaryNavigationHeader__category">Accessibility</div>
      <div className="SummaryNavigationHeader__category">Best Practices</div>
      <div className="SummaryNavigationHeader__category">SEO</div>
    </div>
  );
};

const SummaryCategory: FunctionComponent<{
  category: LH.ReportResult.Category|undefined,
  href: string,
  gatherMode: LH.Result.GatherMode,
}> = ({category, href, gatherMode}) => {
  return (
    <div className="SummaryCategory">
      {
        category ?
          <CategoryScore
            category={category}
            href={href}
            gatherMode={gatherMode}
          /> :
          <div
            className="SummaryCategory__null"
            data-testid="SummaryCategory__null"
          />
      }
    </div>
  );
};

/**
 * The div should behave like a JSX <>...</>. This still allows us to identify "rows" with CSS selectors.
 */
export const SummaryFlowStep: FunctionComponent<{
  lhr: LH.Result,
  label: string,
  hashIndex: number,
}> = ({lhr, label, hashIndex}) => {
  const reportResult = useMemo(() => Util.prepareReportResult(lhr), [lhr]);

  const screenshot = reportResult.gatherMode !== 'timespan' ? getScreenshot(reportResult) : null;

  // Crop the displayed image to the viewport dimensions.
  const {width, height} = getScreenDimensions(reportResult);
  const thumbnailHeight = height * THUMBNAIL_WIDTH / width;

  return (
    <div className="SummaryFlowStep">
      {
        lhr.gatherMode === 'navigation' || hashIndex === 0 ?
          <SummaryNavigationHeader url={lhr.finalUrl}/> :
          <div className="SummaryFlowStep__separator">
            <FlowSegment/>
            <Separator/>
          </div>
      }
      <img
        className="SummaryFlowStep__screenshot"
        data-testid="SummaryFlowStep__screenshot"
        src={screenshot || undefined}
        style={{width: THUMBNAIL_WIDTH, maxHeight: thumbnailHeight}}
      />
      <FlowSegment mode={lhr.gatherMode}/>
      <div className="SummaryFlowStep__label">
<<<<<<< HEAD
        <div className="SummaryFlowStep__label--mode">{MODE_DESCRIPTIONS[lhr.gatherMode]}</div>
        <a className="SummaryFlowStep__label--link" href={`#index=${hashIndex}`}>{label}</a>
=======
        <div className="SummaryFlowStep__mode">{MODE_DESCRIPTIONS[lhr.gatherMode]}</div>
        <a className="SummaryFlowStep__link" href={`#index=${hashIndex}`}>{label}</a>
>>>>>>> dabf4f3c
      </div>
      {
        DISPLAYED_CATEGORIES.map(c => (
          <SummaryCategory
            key={c}
            category={reportResult.categories[c]}
            href={`#index=${hashIndex}&anchor=${c}`}
            gatherMode={lhr.gatherMode}
          />
        ))
      }
    </div>
  );
};

/**
 * For the summary flow, there are many different cells with different contents and different display properties.
 * CSS grid makes it easier to enforce things like content alignment and column width (e.g. all category columns have the same width).
 */
const SummaryFlow: FunctionComponent = () => {
  const flowResult = useFlowResult();
  const stepNames = useDerivedStepNames();
  return (
    <div className="SummaryFlow">
      {
        flowResult.lhrs.map((lhr, index) =>
          <SummaryFlowStep
            key={lhr.fetchTime}
            lhr={lhr}
            label={stepNames[index]}
            hashIndex={index}
          />
        )
      }
    </div>
  );
};

export const SummaryHeader: FunctionComponent = () => {
  const flowResult = useFlowResult();

  let numNavigation = 0;
  let numTimespan = 0;
  let numSnapshot = 0;
  for (const lhr of flowResult.lhrs) {
    switch (lhr.gatherMode) {
      case 'navigation':
        numNavigation++;
        break;
      case 'timespan':
        numTimespan++;
        break;
      case 'snapshot':
        numSnapshot++;
        break;
    }
  }

  const subtitleCounts = [];
  if (numNavigation) subtitleCounts.push(`${numNavigation} navigation reports`);
  if (numTimespan) subtitleCounts.push(`${numTimespan} timespan reports`);
  if (numSnapshot) subtitleCounts.push(`${numSnapshot} snapshot reports`);
  const subtitle = subtitleCounts.join(' · ');

  return (
    <div className="SummaryHeader">
      <div className="SummaryHeader__title">Summary</div>
      <div className="SummaryHeader__subtitle">{subtitle}</div>
    </div>
  );
};

const SummarySectionHeader: FunctionComponent = ({children}) => {
  return (
    <div className="SummarySectionHeader">
      <div className="SummarySectionHeader__content">{children}</div>
      <Separator/>
    </div>
  );
};

export const Summary: FunctionComponent = () => {
  return (
    <div className="Summary" data-testid="Summary">
      <SummaryHeader/>
      <Separator/>
<<<<<<< HEAD
      <SummarySectionHeader>TOP OPPORTUNITIES</SummarySectionHeader>
      <SummaryOpportunities categoryIds={DISPLAYED_CATEGORIES}/>
=======
>>>>>>> dabf4f3c
      <SummarySectionHeader>ALL REPORTS</SummarySectionHeader>
      <SummaryFlow/>
    </div>
  );
};<|MERGE_RESOLUTION|>--- conflicted
+++ resolved
@@ -91,13 +91,8 @@
       />
       <FlowSegment mode={lhr.gatherMode}/>
       <div className="SummaryFlowStep__label">
-<<<<<<< HEAD
-        <div className="SummaryFlowStep__label--mode">{MODE_DESCRIPTIONS[lhr.gatherMode]}</div>
-        <a className="SummaryFlowStep__label--link" href={`#index=${hashIndex}`}>{label}</a>
-=======
         <div className="SummaryFlowStep__mode">{MODE_DESCRIPTIONS[lhr.gatherMode]}</div>
         <a className="SummaryFlowStep__link" href={`#index=${hashIndex}`}>{label}</a>
->>>>>>> dabf4f3c
       </div>
       {
         DISPLAYED_CATEGORIES.map(c => (
@@ -184,11 +179,8 @@
     <div className="Summary" data-testid="Summary">
       <SummaryHeader/>
       <Separator/>
-<<<<<<< HEAD
       <SummarySectionHeader>TOP OPPORTUNITIES</SummarySectionHeader>
       <SummaryOpportunities categoryIds={DISPLAYED_CATEGORIES}/>
-=======
->>>>>>> dabf4f3c
       <SummarySectionHeader>ALL REPORTS</SummarySectionHeader>
       <SummaryFlow/>
     </div>
