{
  "lighthouse-core/audits/accessibility/accesskeys.js | description": {
    "message": "Ключі доступу дають змогу швидко виділяти частину сторінки. Для належної навігації кожний ключ доступу має бути унікальним. [Докладніше](https://web.dev/accesskeys/)."
  },
  "lighthouse-core/audits/accessibility/accesskeys.js | failureTitle": {
    "message": "Значення `[accesskey]` неунікальні"
  },
  "lighthouse-core/audits/accessibility/accesskeys.js | title": {
    "message": "Значення `[accesskey]` унікальні"
  },
  "lighthouse-core/audits/accessibility/aria-allowed-attr.js | description": {
    "message": "Кожна `role` ARIA підтримує конкретний набір атрибутів `aria-*`. Якщо вони не збігаються, атрибути `aria-*` стають недійсними. [Докладніше](https://web.dev/aria-allowed-attr/)."
  },
  "lighthouse-core/audits/accessibility/aria-allowed-attr.js | failureTitle": {
    "message": "Атрибути `[aria-*]` не відповідають своїм ролям"
  },
  "lighthouse-core/audits/accessibility/aria-allowed-attr.js | title": {
    "message": "Атрибути `[aria-*]` відповідають своїм ролям"
  },
  "lighthouse-core/audits/accessibility/aria-hidden-body.js | description": {
    "message": "Технології для людей з обмеженими можливостями, як-от програми зчитування з екрана, працюють неналежно, коли `aria-hidden=\"true\"` налаштовано в документі `<body>`. [Докладніше](https://web.dev/aria-hidden-body/)."
  },
  "lighthouse-core/audits/accessibility/aria-hidden-body.js | failureTitle": {
    "message": "`[aria-hidden=\"true\"]` є в документі `<body>`"
  },
  "lighthouse-core/audits/accessibility/aria-hidden-body.js | title": {
    "message": "`[aria-hidden=\"true\"]` немає в документі `<body>`"
  },
  "lighthouse-core/audits/accessibility/aria-hidden-focus.js | description": {
    "message": "Інтерактивні похідні в елементі `[aria-hidden=\"true\"]` забороняють користувачам технологій для людей з обмеженими можливостями (наприклад, програм зчитування з екрана) доступ до цих інтерактивних елементів. [Докладніше](https://web.dev/aria-hidden-focus/)."
  },
  "lighthouse-core/audits/accessibility/aria-hidden-focus.js | failureTitle": {
    "message": "Елементи `[aria-hidden=\"true\"]` містять інтерактивні похідні"
  },
  "lighthouse-core/audits/accessibility/aria-hidden-focus.js | title": {
    "message": "Елементи `[aria-hidden=\"true\"]` не містять інтерактивних похідних"
  },
  "lighthouse-core/audits/accessibility/aria-input-field-name.js | description": {
    "message": "Коли поле введення не має зрозумілої назви, програми зчитування з екрана озвучують його загальною назвою, через що воно стає непридатним для користувачів. [Докладніше](https://web.dev/aria-input-field-name/)."
  },
  "lighthouse-core/audits/accessibility/aria-input-field-name.js | failureTitle": {
    "message": "Поля введення ARIA не мають доступних для зчитування назв"
  },
  "lighthouse-core/audits/accessibility/aria-input-field-name.js | title": {
    "message": "Поля введення ARIA мають доступні для зчитування назви"
  },
  "lighthouse-core/audits/accessibility/aria-required-attr.js | description": {
    "message": "Деякі ролі ARIA мають обов'язкові атрибути, що описують стан елемента для програм зчитування з екрана. [Докладніше](https://web.dev/aria-required-attr/)."
  },
  "lighthouse-core/audits/accessibility/aria-required-attr.js | failureTitle": {
    "message": "Ролі `[role]` не мають усіх обов'язкових атрибутів `[aria-*]`"
  },
  "lighthouse-core/audits/accessibility/aria-required-attr.js | title": {
    "message": "Ролі `[role]` мають усі потрібні атрибути `[aria-*]`"
  },
  "lighthouse-core/audits/accessibility/aria-required-children.js | description": {
    "message": "Щоб виконувати потрібні функції спеціальних можливостей, деякі батьківські ролі ARIA повинні містити відповідні дочірні ролі. [Докладніше](https://web.dev/aria-required-children/)."
  },
  "lighthouse-core/audits/accessibility/aria-required-children.js | failureTitle": {
    "message": "В елементах з ARIA `[role]`, які вимагають дочірні елементи з певним атрибутом `[role]`, немає кількох або всіх дочірніх елементів."
  },
  "lighthouse-core/audits/accessibility/aria-required-children.js | title": {
    "message": "Елементи з ARIA `[role]`, які вимагають дочірні елементи з певним атрибутом `[role]`, мають усі необхідні дочірні елементи."
  },
  "lighthouse-core/audits/accessibility/aria-required-parent.js | description": {
    "message": "Щоб належно виконувати потрібні функції спеціальних можливостей, відповідні батьківські ролі повинні містити деякі дочірні ролі ARIA. [Докладніше](https://web.dev/aria-required-parent/)."
  },
  "lighthouse-core/audits/accessibility/aria-required-parent.js | failureTitle": {
    "message": "Ролі `[role]` не містяться в обов'язковому батьківському елементі"
  },
  "lighthouse-core/audits/accessibility/aria-required-parent.js | title": {
    "message": "Ролі `[role]` містяться у відповідному батьківському елементі"
  },
  "lighthouse-core/audits/accessibility/aria-roles.js | description": {
    "message": "Щоб належно виконувати функції спеціальних можливостей, ролі ARIA повинні мати дійсні значення. [Докладніше](https://web.dev/aria-roles/)."
  },
  "lighthouse-core/audits/accessibility/aria-roles.js | failureTitle": {
    "message": "Значення `[role]` недійсні"
  },
  "lighthouse-core/audits/accessibility/aria-roles.js | title": {
    "message": "Значення `[role]` дійсні"
  },
  "lighthouse-core/audits/accessibility/aria-toggle-field-name.js | description": {
    "message": "Коли поле перемикача не має зрозумілої назви, програми зчитування з екрана озвучують його загальною назвою, через що воно стає непридатним для користувачів. [Докладніше](https://web.dev/aria-toggle-field-name/)."
  },
  "lighthouse-core/audits/accessibility/aria-toggle-field-name.js | failureTitle": {
    "message": "Поля перемикача ARIA не мають доступних для зчитування назв"
  },
  "lighthouse-core/audits/accessibility/aria-toggle-field-name.js | title": {
    "message": "Поля перемикача ARIA мають доступні для зчитування назви"
  },
  "lighthouse-core/audits/accessibility/aria-valid-attr-value.js | description": {
    "message": "Допоміжні технології, як-от програми зчитування з екрана, не можуть тлумачити атрибути ARIA з недійсними значеннями. [Докладніше](https://web.dev/aria-valid-attr-value/)."
  },
  "lighthouse-core/audits/accessibility/aria-valid-attr-value.js | failureTitle": {
    "message": "Атрибути `[aria-*]` не мають дійсних значень"
  },
  "lighthouse-core/audits/accessibility/aria-valid-attr-value.js | title": {
    "message": "Атрибути `[aria-*]` мають дійсні значення"
  },
  "lighthouse-core/audits/accessibility/aria-valid-attr.js | description": {
    "message": "Допоміжні технології, як-от програми зчитування з екрана, не можуть тлумачити атрибути ARIA з недійсними назвами. [Докладніше](https://web.dev/aria-valid-attr/)."
  },
  "lighthouse-core/audits/accessibility/aria-valid-attr.js | failureTitle": {
    "message": "Атрибути `[aria-*]` недійсні або написані неправильно"
  },
  "lighthouse-core/audits/accessibility/aria-valid-attr.js | title": {
    "message": "Атрибути `[aria-*]` дійсні та написані правильно"
  },
  "lighthouse-core/audits/accessibility/axe-audit.js | failingElementsHeader": {
    "message": "Елементи, що не пройшли перевірку"
  },
  "lighthouse-core/audits/accessibility/button-name.js | description": {
    "message": "Коли кнопка не має зрозумілої назви, програми зчитування з екрана озвучують її словом \"кнопка\", через що вона стає непридатною для користувачів. [Докладніше](https://web.dev/button-name/)."
  },
  "lighthouse-core/audits/accessibility/button-name.js | failureTitle": {
    "message": "Кнопки не мають доступних для зчитування назв"
  },
  "lighthouse-core/audits/accessibility/button-name.js | title": {
    "message": "Кнопки мають доступну для зчитування назву"
  },
  "lighthouse-core/audits/accessibility/bypass.js | description": {
    "message": "Якщо додати способи обходу вмісту, що повторюється, користувачам буде простіше переходити між елементами на сторінці за допомогою клавіатури. [Докладніше](https://web.dev/bypass/)."
  },
  "lighthouse-core/audits/accessibility/bypass.js | failureTitle": {
    "message": "Сторінка не містить заголовка, посилання для пропуску вмісту чи мітки області"
  },
  "lighthouse-core/audits/accessibility/bypass.js | title": {
    "message": "Сторінка містить заголовок, посилання для пропуску вмісту чи мітку області"
  },
  "lighthouse-core/audits/accessibility/color-contrast.js | description": {
    "message": "Для багатьох користувачів складно або неможливо читати текст із низькою контрастністю. [Докладніше](https://web.dev/color-contrast/)."
  },
  "lighthouse-core/audits/accessibility/color-contrast.js | failureTitle": {
    "message": "Між кольорами фону та переднього плану недостатній коефіцієнт контрастності."
  },
  "lighthouse-core/audits/accessibility/color-contrast.js | title": {
    "message": "Між кольорами фону та переднього плану достатній коефіцієнт контрастності"
  },
  "lighthouse-core/audits/accessibility/definition-list.js | description": {
    "message": "Коли списки визначень мають неправильну розмітку, програми зчитування з екрана можуть генерувати незрозумілі або неточні дані. [Докладніше](https://web.dev/definition-list/)."
  },
  "lighthouse-core/audits/accessibility/definition-list.js | failureTitle": {
    "message": "Списки визначення `<dl>` містять не лише належно впорядковані групи `<dt>` і `<dd>` чи елементи `<script>`, `<template>` або `<div>`."
  },
  "lighthouse-core/audits/accessibility/definition-list.js | title": {
    "message": "Списки визначення `<dl>` містять лише належно впорядковані групи `<dt>` та `<dd>` чи елементи `<script>`, `<template>` або `<div>`."
  },
  "lighthouse-core/audits/accessibility/dlitem.js | description": {
    "message": "Щоб програми зчитування з екрана правильно озвучували елементи списку визначень (`<dt>` і `<dd>`), елементи має бути згруповано в батьківському елементі `<dl>`. [Докладніше](https://web.dev/dlitem/)."
  },
  "lighthouse-core/audits/accessibility/dlitem.js | failureTitle": {
    "message": "Елементи списку визначень не згруповано в елементах `<dl>`"
  },
  "lighthouse-core/audits/accessibility/dlitem.js | title": {
    "message": "Елементи списку визначень згруповано в елементах `<dl>`"
  },
  "lighthouse-core/audits/accessibility/document-title.js | description": {
    "message": "Завдяки назві користувачі програми зчитування з екрана дізнаються загальну інформацію про сторінку, а користувачі пошукових систем визначають, чи сторінка відповідає їхньому запиту. [Докладніше](https://web.dev/document-title/)."
  },
  "lighthouse-core/audits/accessibility/document-title.js | failureTitle": {
    "message": "Документ не має елемента `<title>`"
  },
  "lighthouse-core/audits/accessibility/document-title.js | title": {
    "message": "Документ містить елемент `<title>`"
  },
  "lighthouse-core/audits/accessibility/duplicate-id-active.js | description": {
    "message": "Усі інтерактивні елементи мають містити унікальний `id`, щоб їх могли розпізнавати технології для людей з обмеженими можливостями. [Докладніше](https://web.dev/duplicate-id-active/)."
  },
  "lighthouse-core/audits/accessibility/duplicate-id-active.js | failureTitle": {
    "message": "Атрибути `[id]` в активних інтерактивних елементах неунікальні"
  },
  "lighthouse-core/audits/accessibility/duplicate-id-active.js | title": {
    "message": "Атрибути `[id]` в активних інтерактивних елементах унікальні"
  },
  "lighthouse-core/audits/accessibility/duplicate-id-aria.js | description": {
    "message": "Значення ідентифікатора ARIA має бути унікальним, щоб технології для людей з обмеженими можливостями не пропускали інші копії. [Докладніше](https://web.dev/duplicate-id-aria/)."
  },
  "lighthouse-core/audits/accessibility/duplicate-id-aria.js | failureTitle": {
    "message": "Ідентифікатори ARIA неунікальні"
  },
  "lighthouse-core/audits/accessibility/duplicate-id-aria.js | title": {
    "message": "Ідентифікатори ARIA унікальні"
  },
  "lighthouse-core/audits/accessibility/form-field-multiple-labels.js | description": {
    "message": "Поля форми з кількома мітками можуть помилково озвучуватися технологіями для людей з обмеженими можливостями (наприклад, програмами зчитування з екрана), які використовують першу, останню або всі мітки. [Докладніше](https://web.dev/form-field-multiple-labels/)."
  },
  "lighthouse-core/audits/accessibility/form-field-multiple-labels.js | failureTitle": {
    "message": "Поля форми містять кілька міток"
  },
  "lighthouse-core/audits/accessibility/form-field-multiple-labels.js | title": {
    "message": "Немає полів форми з кількома мітками"
  },
  "lighthouse-core/audits/accessibility/frame-title.js | description": {
    "message": "Користувачі програм зчитування з екрана використовують назви фреймів, щоб дізнатися їх вміст. [Докладніше](https://web.dev/frame-title/)."
  },
  "lighthouse-core/audits/accessibility/frame-title.js | failureTitle": {
    "message": "Елементи `<frame>` або `<iframe>` не мають назви"
  },
  "lighthouse-core/audits/accessibility/frame-title.js | title": {
    "message": "Елементи `<frame>` або `<iframe>` мають назву"
  },
  "lighthouse-core/audits/accessibility/heading-order.js | description": {
    "message": "Правильно впорядковані заголовки, які не пропускають рівні, передають семантичну структуру сторінки, що полегшує навігацію та розуміння під час використання технологій для людей з обмеженими можливостями. [Докладніше](https://web.dev/heading-order/)."
  },
  "lighthouse-core/audits/accessibility/heading-order.js | failureTitle": {
    "message": "Елементи заголовка не розташовані послідовно в порядку спадання"
  },
  "lighthouse-core/audits/accessibility/heading-order.js | title": {
    "message": "Елементи заголовка розташовані послідовно в порядку спадання"
  },
  "lighthouse-core/audits/accessibility/html-has-lang.js | description": {
    "message": "Якщо для сторінки не вказано атрибут мови, програма зчитування з екрана припускає, що мовою сторінки є мова за умовчанням, яку користувач вибрав під час налаштування програми зчитування. Якщо насправді мова сторінки інша, програма зчитування з екрана може неправильно озвучувати текст на сторінці. [Докладніше](https://web.dev/html-has-lang/)."
  },
  "lighthouse-core/audits/accessibility/html-has-lang.js | failureTitle": {
    "message": "Елемент `<html>` не має атрибута `[lang]`"
  },
  "lighthouse-core/audits/accessibility/html-has-lang.js | title": {
    "message": "Елемент `<html>` містить атрибут `[lang]`"
  },
  "lighthouse-core/audits/accessibility/html-lang-valid.js | description": {
    "message": "Якщо указати дійсний тег мови за [стандартом BCP 47](https://www.w3.org/International/questions/qa-choosing-language-tags#question), це допоможе програмі зчитування з екрана правильно озвучувати текст. [Докладніше](https://web.dev/html-lang-valid/)."
  },
  "lighthouse-core/audits/accessibility/html-lang-valid.js | failureTitle": {
    "message": "Елемент `<html>` не містить дійсного значення для атрибута `[lang]`."
  },
  "lighthouse-core/audits/accessibility/html-lang-valid.js | title": {
    "message": "Елемент `<html>` має дійсне значення атрибута `[lang]`"
  },
  "lighthouse-core/audits/accessibility/image-alt.js | description": {
    "message": "Інформативні елементи повинні містити короткий, описовий альтернативний текст. Декоративні елементи можуть ігноруватись і мати порожній атрибут alt. [Докладніше](https://web.dev/image-alt/)."
  },
  "lighthouse-core/audits/accessibility/image-alt.js | failureTitle": {
    "message": "Елементи зображення не мають атрибутів `[alt]`"
  },
  "lighthouse-core/audits/accessibility/image-alt.js | title": {
    "message": "Елементи зображення мають атрибути `[alt]`"
  },
  "lighthouse-core/audits/accessibility/input-image-alt.js | description": {
    "message": "Коли зображення використовується як кнопка `<input>`, додавши альтернативний текст, ви допоможете користувачам програм зчитування з екрана зрозуміти призначення кнопки. [Докладніше](https://web.dev/input-image-alt/)."
  },
  "lighthouse-core/audits/accessibility/input-image-alt.js | failureTitle": {
    "message": "Елементи `<input type=\"image\">` не містять текст `[alt]`"
  },
  "lighthouse-core/audits/accessibility/input-image-alt.js | title": {
    "message": "Елементи `<input type=\"image\">` містять текст `[alt]`"
  },
  "lighthouse-core/audits/accessibility/label.js | description": {
    "message": "Завдяки міткам допоміжні технології, як-от програми зчитування з екрана, правильно озвучують елементи керування формою. [Докладніше](https://web.dev/label/)."
  },
  "lighthouse-core/audits/accessibility/label.js | failureTitle": {
    "message": "Елементи форми не мають пов’язаних міток"
  },
  "lighthouse-core/audits/accessibility/label.js | title": {
    "message": "Елементи форми мають пов’язані мітки"
  },
  "lighthouse-core/audits/accessibility/layout-table.js | description": {
    "message": "Таблиця, яка використовується як макет, не повинна містити елементів даних, як-от елементів th або caption чи атрибут summary, оскільки це може спантеличити користувачів програм зчитування з екрана. [Докладніше](https://web.dev/layout-table/)."
  },
  "lighthouse-core/audits/accessibility/layout-table.js | failureTitle": {
    "message": "Презентаційні елементи `<table>` використовують атрибути `<th>`, `<caption>` або `[summary]`."
  },
  "lighthouse-core/audits/accessibility/layout-table.js | title": {
    "message": "Презентаційні елементи `<table>` не використовують атрибути `<th>`, `<caption>` або `[summary]`."
  },
  "lighthouse-core/audits/accessibility/link-name.js | description": {
    "message": "Унікальний і доступний для виділення текст посилання (а також альтернативний текст для зображень, коли вони використовуються як посилання), який можна розпізнати, покращує навігацію для користувачів програм зчитування з екрана. [Докладніше](https://web.dev/link-name/)."
  },
  "lighthouse-core/audits/accessibility/link-name.js | failureTitle": {
    "message": "Посилання не мають назв, які можна розпізнати"
  },
  "lighthouse-core/audits/accessibility/link-name.js | title": {
    "message": "Посилання мають назви, які можна розпізнати"
  },
  "lighthouse-core/audits/accessibility/list.js | description": {
    "message": "Програми зчитування з екрана озвучують списки в особливий спосіб. Правильна структура списків допомагає таким програмам правильно розпізнавати інформацію. [Докладніше](https://web.dev/list/)."
  },
  "lighthouse-core/audits/accessibility/list.js | failureTitle": {
    "message": "Списки не містять лише елементи `<li>` і елементи для підтримки виконання сценарію (`<script>` та `<template>`)."
  },
  "lighthouse-core/audits/accessibility/list.js | title": {
    "message": "Списки містять лише елементи `<li>` й елементи для підтримки виконання сценарію (`<script>` і `<template>`)."
  },
  "lighthouse-core/audits/accessibility/listitem.js | description": {
    "message": "Щоб програми зчитування з екрана правильно озвучували елементи списку (`<li>`), ці елементи повинні міститися в батьківських елементах `<ul>` або `<ol>`. [Докладніше](https://web.dev/listitem/)."
  },
  "lighthouse-core/audits/accessibility/listitem.js | failureTitle": {
    "message": "Елементів списку (`<li>`) немає в батьківських елементах `<ul>` або `<ol>`."
  },
  "lighthouse-core/audits/accessibility/listitem.js | title": {
    "message": "Елементи списку (`<li>`) містяться в батьківських елементах `<ul>` або `<ol>`"
  },
  "lighthouse-core/audits/accessibility/meta-refresh.js | description": {
    "message": "Користувачі не очікують, що сторінка оновлюватиметься автоматично. Таке оновлення перемістить фокус назад угору сторінки. Це може роздратувати або спантеличити користувачів. [Докладніше](https://web.dev/meta-refresh/)."
  },
  "lighthouse-core/audits/accessibility/meta-refresh.js | failureTitle": {
    "message": "Документ використовує `<meta http-equiv=\"refresh\">`"
  },
  "lighthouse-core/audits/accessibility/meta-refresh.js | title": {
    "message": "Документ не використовує тег `<meta http-equiv=\"refresh\">`"
  },
  "lighthouse-core/audits/accessibility/meta-viewport.js | description": {
    "message": "Якщо вимкнути масштабування, користувачі з поганим зором не зможуть збільшити екран, щоб краще бачити вміст веб-сторінки. [Докладніше](https://web.dev/meta-viewport/)."
  },
  "lighthouse-core/audits/accessibility/meta-viewport.js | failureTitle": {
    "message": "Параметр `[user-scalable=\"no\"]` використовується в елементі `<meta name=\"viewport\">` або атрибут `[maximum-scale]` менший за 5."
  },
  "lighthouse-core/audits/accessibility/meta-viewport.js | title": {
    "message": "Параметр `[user-scalable=\"no\"]` не використовується в елементі `<meta name=\"viewport\">`, а атрибут `[maximum-scale]` має значення не менше 5."
  },
  "lighthouse-core/audits/accessibility/object-alt.js | description": {
    "message": "Програми зчитування з екрана розпізнають лише текст. Якщо додати текст заміщення до елементів `<object>`, це допоможе таким програмам передати їх значення користувачам. [Докладніше](https://web.dev/object-alt/)."
  },
  "lighthouse-core/audits/accessibility/object-alt.js | failureTitle": {
    "message": "Елементи `<object>` не містять текст `[alt]`"
  },
  "lighthouse-core/audits/accessibility/object-alt.js | title": {
    "message": "Елементи `<object>` містять текст `[alt]`"
  },
  "lighthouse-core/audits/accessibility/tabindex.js | description": {
    "message": "Значення, що перевищує 0, передбачає явне встановлення порядку навігації. Хоча технічно воно дійсне, це часто ускладнює взаємодію для користувачів, які застосовують допоміжні технології. [Докладніше](https://web.dev/tabindex/)."
  },
  "lighthouse-core/audits/accessibility/tabindex.js | failureTitle": {
    "message": "Деякі елементи мають значення `[tabindex]`, що перевищує 0"
  },
  "lighthouse-core/audits/accessibility/tabindex.js | title": {
    "message": "Жоден елемент не має значення `[tabindex]`, що перевищує 0"
  },
  "lighthouse-core/audits/accessibility/td-headers-attr.js | description": {
    "message": "Програми зчитування з екрана мають функції, які полегшують навігацію в таблицях. Якщо клітинки `<td>`, які використовують атрибут `[headers]`, посилаються лише на інші клітинки в тій самій таблиці, це може покращити взаємодію для користувачів програми зчитування з екрана. [Докладніше](https://web.dev/td-headers-attr/)."
  },
  "lighthouse-core/audits/accessibility/td-headers-attr.js | failureTitle": {
    "message": "Клітинки в елементі `<table>`, які використовують атрибут `[headers]`, посилаються на елемент `id`, відсутній в тій самій таблиці."
  },
  "lighthouse-core/audits/accessibility/td-headers-attr.js | title": {
    "message": "Клітинки в елементі `<table>`, які використовують атрибут `[headers]`, посилаються на клітинки тієї ж таблиці."
  },
  "lighthouse-core/audits/accessibility/th-has-data-cells.js | description": {
    "message": "Програми зчитування з екрана мають функції, які полегшують навігацію в таблицях. Якщо заголовки таблиці завжди посилаються на певні набори клітинок, це може покращити взаємодію для користувачів програм зчитування з екрана. [Докладніше](https://web.dev/th-has-data-cells/)."
  },
  "lighthouse-core/audits/accessibility/th-has-data-cells.js | failureTitle": {
    "message": "Елементи `<th>` і елементи з роллю `[role=\"columnheader\"/\"rowheader\"]` не містять клітинок із даними, які описують."
  },
  "lighthouse-core/audits/accessibility/th-has-data-cells.js | title": {
    "message": "Елементи `<th>` і елементи з роллю `[role=\"columnheader\"/\"rowheader\"]` містять клітинки з даними, які описують."
  },
  "lighthouse-core/audits/accessibility/valid-lang.js | description": {
    "message": "Якщо для елементів указати дійсний тег мови за [стандартом BCP 47](https://www.w3.org/International/questions/qa-choosing-language-tags#question), це допоможе програмі зчитування з екрана правильно озвучувати текст. [Докладніше](https://web.dev/valid-lang/)."
  },
  "lighthouse-core/audits/accessibility/valid-lang.js | failureTitle": {
    "message": "Атрибути `[lang]` не мають дійсного значення"
  },
  "lighthouse-core/audits/accessibility/valid-lang.js | title": {
    "message": "Атрибути `[lang]` мають дійсне значення"
  },
  "lighthouse-core/audits/accessibility/video-caption.js | description": {
    "message": "Коли відео має субтитри, користувачам із вадами слуху простіше зрозуміти його. [Докладніше](https://web.dev/video-caption/)."
  },
  "lighthouse-core/audits/accessibility/video-caption.js | failureTitle": {
    "message": "Елементи `<video>` не містять елемент `<track>` з атрибутом `[kind=\"captions\"]`."
  },
  "lighthouse-core/audits/accessibility/video-caption.js | title": {
    "message": "Елементи `<video>` містять елемент `<track>` з атрибутом `[kind=\"captions\"]`"
  },
  "lighthouse-core/audits/accessibility/video-description.js | description": {
    "message": "Звукові описи надають важливу інформацію про відео (як-от міміка й оточення), яку не можуть забезпечити діалоги. [Докладніше](https://web.dev/video-description/)."
  },
  "lighthouse-core/audits/accessibility/video-description.js | failureTitle": {
    "message": "Елементи `<video>` не містять елемент `<track>` з атрибутом `[kind=\"description\"]`."
  },
  "lighthouse-core/audits/accessibility/video-description.js | title": {
    "message": "Елементи `<video>` містять елемент `<track>` з атрибутом `[kind=\"description\"]`"
  },
  "lighthouse-core/audits/apple-touch-icon.js | description": {
    "message": "Налаштуйте параметр `apple-touch-icon` для ідеального вигляду на пристроях iOS, коли користувачі додають прогресивний веб-додаток на головний екран. Цей параметр має вказувати на непрозоре квадратне зображення PNG розміром 192 пікс. (або 180 пікс.). [Докладніше](https://web.dev/apple-touch-icon/)."
  },
  "lighthouse-core/audits/apple-touch-icon.js | failureTitle": {
    "message": "Не містить дійсного значка `apple-touch-icon`"
  },
  "lighthouse-core/audits/apple-touch-icon.js | precomposedWarning": {
    "message": "Атрибут `apple-touch-icon-precomposed` застарів. Радимо використовувати `apple-touch-icon`."
  },
  "lighthouse-core/audits/apple-touch-icon.js | title": {
    "message": "Містить дійсний значок `apple-touch-icon`"
  },
  "lighthouse-core/audits/bootup-time.js | chromeExtensionsWarning": {
    "message": "Розширення Chrome негативно впливають на завантаження цієї сторінки. Спробуйте перевірити сторінку в режимі анонімного перегляду або в профілі Chrome без розширень."
  },
  "lighthouse-core/audits/bootup-time.js | columnScriptEval": {
    "message": "Оцінка сценарію"
  },
  "lighthouse-core/audits/bootup-time.js | columnScriptParse": {
    "message": "Синтаксичний аналіз сценарію"
  },
  "lighthouse-core/audits/bootup-time.js | columnTotal": {
    "message": "Загальний процесорний час"
  },
  "lighthouse-core/audits/bootup-time.js | description": {
    "message": "Зменште час виконання синтаксичного аналізу, компілювання й запуску сценаріїв JavaScript. Для цього корисно завантажувати менші обсяги даних JavaScript. [Докладніше](https://web.dev/bootup-time/)."
  },
  "lighthouse-core/audits/bootup-time.js | failureTitle": {
    "message": "Зменште час виконання JavaScript"
  },
  "lighthouse-core/audits/bootup-time.js | title": {
    "message": "Час виконання JavaScript"
  },
  "lighthouse-core/audits/byte-efficiency/duplicated-javascript.js | description": {
    "message": "Видаліть великі копії модулів JavaScript із пакетів, щоб зменшити кількість непотрібних байтів під час активності в мережі. "
  },
  "lighthouse-core/audits/byte-efficiency/duplicated-javascript.js | title": {
    "message": "Видаліть копії модулів у пакетах JavaScript"
  },
  "lighthouse-core/audits/byte-efficiency/efficient-animated-content.js | description": {
    "message": "Великі файли GIF неефективні для передавання анімованого вмісту. Щоб заощадити мережевий трафік даних, радимо замість формату GIF використовувати MPEG4 або WebM для анімацій і PNG чи WebP для статичних зображень. [Докладніше](https://web.dev/efficient-animated-content/)"
  },
  "lighthouse-core/audits/byte-efficiency/efficient-animated-content.js | title": {
    "message": "Використовуйте формати відео для анімованого вмісту"
  },
  "lighthouse-core/audits/byte-efficiency/legacy-javascript.js | description": {
    "message": "Поліфіли та перетворення дають змогу застарілим веб-переглядачам використовувати нові функції JavaScript. Однак багато з них не потрібні для сучасних веб-переглядачів. Для пакетів JavaScript прийміть сучасну стратегію введення скрипту в дію за допомогою виявлення модульних/немодульних функцій, щоб зменшити обсяг коду, що надсилається сучасним веб-переглядачам зі збереженням підтримки застарілих. [Докладніше](https://philipwalton.com/articles/deploying-es2015-code-in-production-today/)"
  },
  "lighthouse-core/audits/byte-efficiency/legacy-javascript.js | title": {
    "message": "Не показуйте застарілі елементи JavaScript у сучасних веб-переглядачах"
  },
  "lighthouse-core/audits/byte-efficiency/offscreen-images.js | description": {
    "message": "Щоб зменшити час до повного завантаження, використовуйте закадрові й приховані зображення, коли завантажаться всі важливі ресурси. [Докладніше](https://web.dev/offscreen-images/)."
  },
  "lighthouse-core/audits/byte-efficiency/offscreen-images.js | title": {
    "message": "Відкладіть закадрові зображення"
  },
  "lighthouse-core/audits/byte-efficiency/render-blocking-resources.js | description": {
    "message": "Ресурси блокують першу візуалізацію сторінки. Надсилайте спершу важливі фрагменти JavaScript або таблиці CSS і відкладайте всі некритичні елементи. [Докладніше](https://web.dev/render-blocking-resources/)."
  },
  "lighthouse-core/audits/byte-efficiency/render-blocking-resources.js | title": {
    "message": "Вилучіть ресурси, які блокують відображення"
  },
  "lighthouse-core/audits/byte-efficiency/total-byte-weight.js | description": {
    "message": "Великі обсяги мережевих даних використовують багато коштовного трафіку відвідувачів і довго завантажуються. [Докладніше](https://web.dev/total-byte-weight/)."
  },
  "lighthouse-core/audits/byte-efficiency/total-byte-weight.js | displayValue": {
    "message": "Загальний розмір – {totalBytes, number, bytes} КіБ"
  },
  "lighthouse-core/audits/byte-efficiency/total-byte-weight.js | failureTitle": {
    "message": "Уникайте великих обсягів даних у мережі"
  },
  "lighthouse-core/audits/byte-efficiency/total-byte-weight.js | title": {
    "message": "Уникається великий обсяг даних мережі"
  },
  "lighthouse-core/audits/byte-efficiency/unminified-css.js | description": {
    "message": "Стиснення файлів CSS може зменшити обсяг даних у мережі. [Докладніше](https://web.dev/unminified-css/)."
  },
  "lighthouse-core/audits/byte-efficiency/unminified-css.js | title": {
    "message": "Зменште СSS"
  },
  "lighthouse-core/audits/byte-efficiency/unminified-javascript.js | description": {
    "message": "Стиснення файлів JavaScript може зменшити обсяг даних і час синтаксичного аналізу сценарію. [Докладніше](https://web.dev/unminified-javascript/)."
  },
  "lighthouse-core/audits/byte-efficiency/unminified-javascript.js | title": {
    "message": "Зменште файл JavaScript"
  },
  "lighthouse-core/audits/byte-efficiency/unused-css-rules.js | description": {
    "message": "Щоб зменшити трафік даних у мережі, видаліть непотрібні правила з таблиць стилів і відкладіть завантаження таблиць CSS, що не використовуються для вмісту у верхній частині сторінки. [Докладніше](https://web.dev/unused-css-rules/)."
  },
  "lighthouse-core/audits/byte-efficiency/unused-css-rules.js | title": {
    "message": "Видаліть вміст CSS, який не використовується"
  },
  "lighthouse-core/audits/byte-efficiency/unused-javascript.js | description": {
    "message": "Видаліть файли JavaScript, які ви не використовуєте, щоб зменшити кількість байтів під час активності в мережі. [Докладніше](https://web.dev/unused-javascript/)."
  },
  "lighthouse-core/audits/byte-efficiency/unused-javascript.js | title": {
    "message": "Вилучіть файли JavaScript, які ви не використовуєте"
  },
  "lighthouse-core/audits/byte-efficiency/uses-long-cache-ttl.js | description": {
    "message": "Якщо зберігати кеш за тривалий період часу, сторінки можуть завантажуватися швидше під час повторних відвідувань. [Докладніше](https://web.dev/uses-long-cache-ttl/)."
  },
  "lighthouse-core/audits/byte-efficiency/uses-long-cache-ttl.js | displayValue": {
    "message": "{itemCount,plural, =1{Знайдено 1 ресурс}one{Знайдено # ресурс}few{Знайдено # ресурси}many{Знайдено # ресурсів}other{Знайдено # ресурсу}}"
  },
  "lighthouse-core/audits/byte-efficiency/uses-long-cache-ttl.js | failureTitle": {
    "message": "Показуйте статичні об’єкти за допомогою ефективних правил кешування"
  },
  "lighthouse-core/audits/byte-efficiency/uses-long-cache-ttl.js | title": {
    "message": "Використовуються ефективні правила кешування статичних об’єктів"
  },
  "lighthouse-core/audits/byte-efficiency/uses-optimized-images.js | description": {
    "message": "Оптимізовані зображення завантажуються швидше й використовують менше мобільного трафіку. [Докладніше](https://web.dev/uses-optimized-images/)."
  },
  "lighthouse-core/audits/byte-efficiency/uses-optimized-images.js | title": {
    "message": "Ефективно кодуйте зображення"
  },
  "lighthouse-core/audits/byte-efficiency/uses-responsive-images.js | description": {
    "message": "Показуйте зображення правильного розміру, щоб заощадити мобільний трафік і покращити час завантаження. [Докладніше](https://web.dev/uses-responsive-images/)."
  },
  "lighthouse-core/audits/byte-efficiency/uses-responsive-images.js | title": {
    "message": "Правильно виберіть розмір зображень"
  },
  "lighthouse-core/audits/byte-efficiency/uses-text-compression.js | description": {
    "message": "Текстові ресурси потрібно відображати зі стисненням (Gzip, Deflate чи Brotli), щоб мінімізувати загальний трафік мережі. [Докладніше](https://web.dev/uses-text-compression/)."
  },
  "lighthouse-core/audits/byte-efficiency/uses-text-compression.js | title": {
    "message": "Увімкніть стиснення тексту"
  },
  "lighthouse-core/audits/byte-efficiency/uses-webp-images.js | description": {
    "message": "Формати зображень JPEG 2000, JPEG XR і WebP часто стискаються краще, ніж PNG чи JPEG. Тому вони швидше завантажуються й використовують менше даних. [Докладніше](https://web.dev/uses-webp-images/)."
  },
  "lighthouse-core/audits/byte-efficiency/uses-webp-images.js | title": {
    "message": "Показуйте зображення в нових форматах"
  },
  "lighthouse-core/audits/content-width.js | description": {
    "message": "Якщо ширина контенту додатка не збігається з шириною області перегляду, можливо, додаток не вдасться оптимізувати для екранів мобільних пристроїв. [Докладніше](https://web.dev/content-width/)."
  },
  "lighthouse-core/audits/content-width.js | explanation": {
    "message": "Розмір області перегляду ({innerWidth} пікс.) не збігається з розміром вікна ({outerWidth} пікс.)."
  },
  "lighthouse-core/audits/content-width.js | failureTitle": {
    "message": "Розмір контенту не відповідає області перегляду"
  },
  "lighthouse-core/audits/content-width.js | title": {
    "message": "Розмір контенту відповідає області перегляду"
  },
  "lighthouse-core/audits/critical-request-chains.js | description": {
    "message": "Ланцюжки важливих запитів нижче показують, які ресурси мають високий пріоритет. Щоб пришвидшити завантаження сторінки, зменште довжину ланцюжків і розмір завантажень або відкладіть завантаження непотрібних ресурсів. [Докладніше](https://web.dev/critical-request-chains/)."
  },
  "lighthouse-core/audits/critical-request-chains.js | displayValue": {
    "message": "{itemCount,plural, =1{Знайдено 1 ланцюжок}one{Знайдено # ланцюжок}few{Знайдено # ланцюжки}many{Знайдено # ланцюжків}other{Знайдено # ланцюжка}}"
  },
  "lighthouse-core/audits/critical-request-chains.js | title": {
    "message": "Намагайтеся не створювати ланцюжки критичних запитів"
  },
  "lighthouse-core/audits/deprecations.js | columnDeprecate": {
    "message": "Припинення підтримки/застереження"
  },
  "lighthouse-core/audits/deprecations.js | columnLine": {
    "message": "Рядок"
  },
  "lighthouse-core/audits/deprecations.js | description": {
    "message": "API, які більше не підтримуються, будуть видалені з веб-переглядача. [Докладніше](https://web.dev/deprecations/)."
  },
  "lighthouse-core/audits/deprecations.js | displayValue": {
    "message": "{itemCount,plural, =1{Знайдено 1 застереження}one{Знайдено # застереження}few{Знайдено # застереження}many{Знайдено # застережень}other{Знайдено # застереження}}"
  },
  "lighthouse-core/audits/deprecations.js | failureTitle": {
    "message": "Використовує непідтримувані API"
  },
  "lighthouse-core/audits/deprecations.js | title": {
    "message": "Уникає інтерфейсів API, які більше не підтримуються"
  },
  "lighthouse-core/audits/dobetterweb/appcache-manifest.js | description": {
    "message": "Application Cache API більше не підтримується. [Докладніше](https://web.dev/appcache-manifest/)."
  },
  "lighthouse-core/audits/dobetterweb/appcache-manifest.js | displayValue": {
    "message": "Знайдено кеш \"{AppCacheManifest}\""
  },
  "lighthouse-core/audits/dobetterweb/appcache-manifest.js | failureTitle": {
    "message": "Використовує кеш додатка"
  },
  "lighthouse-core/audits/dobetterweb/appcache-manifest.js | title": {
    "message": "Уникає кешу додатка"
  },
  "lighthouse-core/audits/dobetterweb/charset.js | description": {
    "message": "Декларація кодування символів обов'язкова. Це можна зробити за допомогою тегу <meta> в перших 1024 байтах HTML або в заголовку відповіді HTTP-контенту. [Докладніше](https://web.dev/charset/)."
  },
  "lighthouse-core/audits/dobetterweb/charset.js | failureTitle": {
    "message": "Декларація набору символів відсутня або виникає запізно в HTML"
  },
  "lighthouse-core/audits/dobetterweb/charset.js | title": {
    "message": "Належно визначає набір символів"
  },
  "lighthouse-core/audits/dobetterweb/doctype.js | description": {
    "message": "Якщо вказати елемент doctype, веб-переглядач не перейде в режим сумісності. [Докладніше](https://web.dev/doctype/)."
  },
  "lighthouse-core/audits/dobetterweb/doctype.js | explanationBadDoctype": {
    "message": "Назва елемента doctype має починатися з малої літери й мати значення `html`"
  },
  "lighthouse-core/audits/dobetterweb/doctype.js | explanationNoDoctype": {
    "message": "Документ має містити тег doctype"
  },
  "lighthouse-core/audits/dobetterweb/doctype.js | explanationPublicId": {
    "message": "Очікується, що поле publicId буде порожнім"
  },
  "lighthouse-core/audits/dobetterweb/doctype.js | explanationSystemId": {
    "message": "Очікується, що поле systemId буде порожнім"
  },
  "lighthouse-core/audits/dobetterweb/doctype.js | failureTitle": {
    "message": "Для сторінки не вказано елемента HTML doctype, що активує режим сумісності"
  },
  "lighthouse-core/audits/dobetterweb/doctype.js | title": {
    "message": "Сторінка має елемент HTML doctype"
  },
  "lighthouse-core/audits/dobetterweb/dom-size.js | columnStatistic": {
    "message": "Статистика"
  },
  "lighthouse-core/audits/dobetterweb/dom-size.js | columnValue": {
    "message": "Значення"
  },
  "lighthouse-core/audits/dobetterweb/dom-size.js | description": {
    "message": "Через великий файл DOM використовується більше пам'яті, [стилі обчислюються](https://developers.google.com/web/fundamentals/performance/rendering/reduce-the-scope-and-complexity-of-style-calculations) довше, а [перекомпонування макетів](https://developers.google.com/speed/articles/reflow) коштує дорого. [Докладніше](https://web.dev/dom-size/)."
  },
  "lighthouse-core/audits/dobetterweb/dom-size.js | displayValue": {
    "message": "{itemCount,plural, =1{1 елемент}one{# елемент}few{# елементи}many{# елементів}other{# елемента}}"
  },
  "lighthouse-core/audits/dobetterweb/dom-size.js | failureTitle": {
    "message": "Уникайте надмірного розміру DOM"
  },
  "lighthouse-core/audits/dobetterweb/dom-size.js | statisticDOMDepth": {
    "message": "Максимальна глибина DOM"
  },
  "lighthouse-core/audits/dobetterweb/dom-size.js | statisticDOMElements": {
    "message": "Усього елементів DOM"
  },
  "lighthouse-core/audits/dobetterweb/dom-size.js | statisticDOMWidth": {
    "message": "Максимальна кількість дочірніх елементів"
  },
  "lighthouse-core/audits/dobetterweb/dom-size.js | title": {
    "message": "Уникається надмірний розмір DOM"
  },
  "lighthouse-core/audits/dobetterweb/external-anchors-use-rel-noopener.js | columnFailingAnchors": {
    "message": "Відхилені прив'язки"
  },
  "lighthouse-core/audits/dobetterweb/external-anchors-use-rel-noopener.js | description": {
    "message": "Додайте `rel=\"noopener\"` або `rel=\"noreferrer\"` до зовнішніх посилань, щоб покращити ефективність і підвищити їх захищеність. [Докладніше](https://web.dev/external-anchors-use-rel-noopener/)."
  },
  "lighthouse-core/audits/dobetterweb/external-anchors-use-rel-noopener.js | failureTitle": {
    "message": "Міждоменні посилання на веб-сторінці ненадійні"
  },
  "lighthouse-core/audits/dobetterweb/external-anchors-use-rel-noopener.js | title": {
    "message": "Міждоменні посилання на веб-сторінці надійні"
  },
  "lighthouse-core/audits/dobetterweb/external-anchors-use-rel-noopener.js | warning": {
    "message": "Не вдалося визначити сервіс для прив'язки ({anchorHTML}). Якщо гіперпосилання не використовується, видаліть цю частину: \"target=_blank\"."
  },
  "lighthouse-core/audits/dobetterweb/geolocation-on-start.js | description": {
    "message": "Сайти, які надсилають запит на доступ до місцезнаходження без пояснення, викликають у користувачів недовіру або спантеличеність. Радимо пов'язувати запит із діями користувача. [Докладніше](https://web.dev/geolocation-on-start/)."
  },
  "lighthouse-core/audits/dobetterweb/geolocation-on-start.js | failureTitle": {
    "message": "Надсилає запит на доступ до геолокації під час завантаження сторінки"
  },
  "lighthouse-core/audits/dobetterweb/geolocation-on-start.js | title": {
    "message": "Уникає надсилання запитів на доступ до геолокації під час завантаження сторінки"
  },
  "lighthouse-core/audits/dobetterweb/js-libraries.js | columnVersion": {
    "message": "Версія"
  },
  "lighthouse-core/audits/dobetterweb/js-libraries.js | description": {
    "message": "Усі бібліотеки JavaScript зовнішнього інтерфейсу виявлено на сторінці. [Докладніше](https://web.dev/js-libraries/)."
  },
  "lighthouse-core/audits/dobetterweb/js-libraries.js | title": {
    "message": "Виявлені бібліотеки JavaScript"
  },
  "lighthouse-core/audits/dobetterweb/no-document-write.js | description": {
    "message": "Зовнішні сценарії, динамічно вставлені методом `document.write()`, можуть затримувати завантаження сторінки на десятки секунд для користувачів із повільним з'єднанням. [Докладніше](https://web.dev/no-document-write/)."
  },
  "lighthouse-core/audits/dobetterweb/no-document-write.js | failureTitle": {
    "message": "Уникайте `document.write()`"
  },
  "lighthouse-core/audits/dobetterweb/no-document-write.js | title": {
    "message": "Уникає `document.write()`"
  },
  "lighthouse-core/audits/dobetterweb/no-vulnerable-libraries.js | columnSeverity": {
    "message": "Найвищий рівень серйозності"
  },
  "lighthouse-core/audits/dobetterweb/no-vulnerable-libraries.js | columnVersion": {
    "message": "Версія бібліотеки"
  },
  "lighthouse-core/audits/dobetterweb/no-vulnerable-libraries.js | columnVuln": {
    "message": "Кількість прогалин системи безпеки"
  },
  "lighthouse-core/audits/dobetterweb/no-vulnerable-libraries.js | description": {
    "message": "Деякі сторонні сценарії можуть містити відомі прогалини системи безпеки, які зловмисники можуть легко виявити та використати. [Докладніше](https://web.dev/no-vulnerable-libraries/)."
  },
  "lighthouse-core/audits/dobetterweb/no-vulnerable-libraries.js | displayValue": {
    "message": "{itemCount,plural, =1{Виявлено 1 прогалину системи безпеки}one{Виявлено # прогалину системи безпеки}few{Виявлено # прогалини системи безпеки}many{Виявлено # прогалин системи безпеки}other{Виявлено # прогалини системи безпеки}}"
  },
  "lighthouse-core/audits/dobetterweb/no-vulnerable-libraries.js | failureTitle": {
    "message": "Включає бібліотеки JavaScript зовнішнього інтерфейсу з відомими прогалинами системи безпеки"
  },
  "lighthouse-core/audits/dobetterweb/no-vulnerable-libraries.js | rowSeverityHigh": {
    "message": "Високий"
  },
  "lighthouse-core/audits/dobetterweb/no-vulnerable-libraries.js | rowSeverityLow": {
    "message": "Низький"
  },
  "lighthouse-core/audits/dobetterweb/no-vulnerable-libraries.js | rowSeverityMedium": {
    "message": "Середній"
  },
  "lighthouse-core/audits/dobetterweb/no-vulnerable-libraries.js | title": {
    "message": "Уникає бібліотек JavaScript зовнішнього інтерфейсу з відомими прогалинами в системі безпеки"
  },
  "lighthouse-core/audits/dobetterweb/notification-on-start.js | description": {
    "message": "Сайти, які надсилають запит на показ сповіщень без пояснення, викликають у користувачів недовіру або спантеличеність. Радимо пов'язувати запит із жестами користувача. [Докладніше](https://web.dev/notification-on-start/)."
  },
  "lighthouse-core/audits/dobetterweb/notification-on-start.js | failureTitle": {
    "message": "Надсилає запит на показ сповіщень під час завантаження сторінки"
  },
  "lighthouse-core/audits/dobetterweb/notification-on-start.js | title": {
    "message": "Уникає надсилання запитів на показ сповіщень під час завантаження сторінки"
  },
  "lighthouse-core/audits/dobetterweb/password-inputs-can-be-pasted-into.js | description": {
    "message": "Якщо заборонити вставляти пароль, це порушить правила щодо високого рівня безпеки. [Докладніше](https://web.dev/password-inputs-can-be-pasted-into/)."
  },
  "lighthouse-core/audits/dobetterweb/password-inputs-can-be-pasted-into.js | failureTitle": {
    "message": "Не дозволяє користувачам вставляти вміст у поля паролів"
  },
  "lighthouse-core/audits/dobetterweb/password-inputs-can-be-pasted-into.js | title": {
    "message": "Дає змогу користувачам вставляти вміст у поля паролів"
  },
  "lighthouse-core/audits/dobetterweb/uses-http2.js | columnProtocol": {
    "message": "Протокол"
  },
  "lighthouse-core/audits/dobetterweb/uses-http2.js | description": {
    "message": "Протокол HTTP/2 має низку переваг над HTTP/1.1, як-от двійкові заголовки, мультиплексування та технологія Server Push. [Докладніше](https://web.dev/uses-http2/)."
  },
  "lighthouse-core/audits/dobetterweb/uses-http2.js | displayValue": {
    "message": "{itemCount,plural, =1{1 запит не розміщено через протокол HTTP/2}one{# запит не розміщено через протокол HTTP/2}few{# запити не розміщено через протокол HTTP/2}many{# запитів не розміщено через протокол HTTP/2}other{# запиту не розміщено через протокол HTTP/2}}"
  },
  "lighthouse-core/audits/dobetterweb/uses-http2.js | title": {
    "message": "Use HTTP/2"
  },
  "lighthouse-core/audits/dobetterweb/uses-passive-event-listeners.js | description": {
    "message": "Щоб сторінка краще прокручувалася, позначте блоки прослуховування подій сенсорного екрана та коліщатка як `passive`. [Докладніше](https://web.dev/uses-passive-event-listeners/)."
  },
  "lighthouse-core/audits/dobetterweb/uses-passive-event-listeners.js | failureTitle": {
    "message": "Не використовує пасивні прослуховувачі, щоб покращити функцію прокручування"
  },
  "lighthouse-core/audits/dobetterweb/uses-passive-event-listeners.js | title": {
    "message": "Використовує пасивні прослуховувачі, щоб покращити прокручування сторінки"
  },
  "lighthouse-core/audits/errors-in-console.js | columnDesc": {
    "message": "Опис"
  },
  "lighthouse-core/audits/errors-in-console.js | description": {
    "message": "Помилки, записані в журнал консолі, указують на невирішені проблеми. Вони можуть бути викликані збоями запитів мережі або іншими проблемами веб-переглядача. [Докладніше](https://web.dev/errors-in-console/)"
  },
  "lighthouse-core/audits/errors-in-console.js | failureTitle": {
    "message": "Помилки веб-переглядача записано в журнал консолі"
  },
  "lighthouse-core/audits/errors-in-console.js | title": {
    "message": "Помилки веб-переглядача не записано в журнал консолі"
  },
  "lighthouse-core/audits/font-display.js | description": {
    "message": "Використовуйте функцію відображення шрифтів CSS, щоб текст було видно під час завантаження веб-шрифтів. [Докладніше](https://web.dev/font-display/)."
  },
  "lighthouse-core/audits/font-display.js | failureTitle": {
    "message": "Переконайтеся, що текст залишається видимим під час завантаження веб-шрифту"
  },
  "lighthouse-core/audits/font-display.js | title": {
    "message": "Увесь текст залишається видимим під час завантаження веб-шрифтів"
  },
  "lighthouse-core/audits/font-display.js | undeclaredFontOriginWarning": {
    "message": "{fontCountForOrigin,plural, =1{Інструменту Lighthouse не вдалося автоматично перевірити значення елемента `font-display` для URL-адреси {fontOrigin}.}one{Інструменту Lighthouse не вдалося автоматично перевірити значення елемента `font-display` для URL-адреси {fontOrigin}.}few{Інструменту Lighthouse не вдалося автоматично перевірити значення елемента `font-display` для URL-адреси {fontOrigin}.}many{Інструменту Lighthouse не вдалося автоматично перевірити значення елемента `font-display` для URL-адреси {fontOrigin}.}other{Інструменту Lighthouse не вдалося автоматично перевірити значення елемента `font-display` для URL-адреси {fontOrigin}.}}"
  },
  "lighthouse-core/audits/image-aspect-ratio.js | columnActual": {
    "message": "Формат (фактичний)"
  },
  "lighthouse-core/audits/image-aspect-ratio.js | columnDisplayed": {
    "message": "Формат (відображуваний)"
  },
  "lighthouse-core/audits/image-aspect-ratio.js | description": {
    "message": "Розміри показаного зображення мають відповідати реальному формату. [Докладніше](https://web.dev/image-aspect-ratio/)."
  },
  "lighthouse-core/audits/image-aspect-ratio.js | failureTitle": {
    "message": "Показує зображення неправильного формату"
  },
  "lighthouse-core/audits/image-aspect-ratio.js | title": {
    "message": "Показує зображення правильного формату"
  },
  "lighthouse-core/audits/image-aspect-ratio.js | warningCompute": {
    "message": "Недійсна інформація про розмір зображення {url}"
  },
  "lighthouse-core/audits/image-size-responsive.js | columnActual": {
    "message": "Дійсний розмір"
  },
  "lighthouse-core/audits/image-size-responsive.js | columnDisplayed": {
    "message": "Показаний розмір"
  },
  "lighthouse-core/audits/image-size-responsive.js | columnExpected": {
    "message": "Очікуваний розмір"
  },
  "lighthouse-core/audits/image-size-responsive.js | description": {
    "message": "Для максимальної чіткості зображення співвідношення його сторін має бути пропорційним до розмірів і роздільної здатності екрана. [Докладніше](https://web.dev/serve-responsive-images/)."
  },
  "lighthouse-core/audits/image-size-responsive.js | failureTitle": {
    "message": "Показує зображення з низькою роздільною здатністю"
  },
  "lighthouse-core/audits/image-size-responsive.js | title": {
    "message": "Показує зображення з правильною роздільною здатністю"
  },
  "lighthouse-core/audits/installable-manifest.js | description": {
    "message": "Веб-переглядачі можуть активно заохочувати користувачів установити ваш додаток на головний екран, що сприятиме кращій взаємодії. [Докладніше](https://web.dev/installable-manifest/)."
  },
  "lighthouse-core/audits/installable-manifest.js | failureTitle": {
    "message": "Маніфест веб-додатка не відповідає умовам для встановлення"
  },
  "lighthouse-core/audits/installable-manifest.js | title": {
    "message": "Маніфест веб-додатка відповідає умовам щодо встановлення"
  },
  "lighthouse-core/audits/is-on-https.js | allowed": {
    "message": "Дозволено"
  },
  "lighthouse-core/audits/is-on-https.js | blocked": {
    "message": "Заблоковано"
  },
  "lighthouse-core/audits/is-on-https.js | columnInsecureURL": {
    "message": "Ненадійна URL-адреса"
  },
  "lighthouse-core/audits/is-on-https.js | columnResolution": {
    "message": "Розв'язання запиту"
  },
  "lighthouse-core/audits/is-on-https.js | description": {
    "message": "Усі сайти мають бути захищені протоколом HTTPS, навіть якщо вони не обробляють конфіденційні дані. Потрібно уникати [змішаного контенту](https://developers.google.com/web/fundamentals/security/prevent-mixed-content/what-is-mixed-content), тобто коли деякі ресурси завантажуються через HTTP, незважаючи на те, що початковий запит було надіслано через HTTPS. HTTPS не дозволяє зловмисникам втручатись в обмін даними між додатком і користувачами або пасивно прослуховувати супутні події. Це обов'язкова умова для протоколу HTTP/2 та багатьох нових API веб-платформ. [Докладніше](https://web.dev/is-on-https/)."
  },
  "lighthouse-core/audits/is-on-https.js | displayValue": {
    "message": "{itemCount,plural, =1{Знайдено 1 ненадійний запит}one{Знайдено # ненадійний запит}few{Знайдено # ненадійні запити}many{Знайдено # ненадійних запитів}other{Знайдено # ненадійного запиту}}"
  },
  "lighthouse-core/audits/is-on-https.js | failureTitle": {
    "message": "Не використовує протокол HTTPS"
  },
  "lighthouse-core/audits/is-on-https.js | title": {
    "message": "Використовує протокол HTTPS"
  },
  "lighthouse-core/audits/is-on-https.js | upgraded": {
    "message": "Автоматичне перетворення на HTTPS"
  },
  "lighthouse-core/audits/is-on-https.js | warning": {
    "message": "Дозволено із застереженням"
  },
  "lighthouse-core/audits/largest-contentful-paint-element.js | description": {
    "message": "Це найбільший елемент контенту, який видно в області перегляду. [Докладніше](https://web.dev/lighthouse-largest-contentful-paint/)"
  },
  "lighthouse-core/audits/largest-contentful-paint-element.js | displayValue": {
    "message": "{itemCount,plural, =1{Знайдено 1 елемент}one{Знайдено # елемент}few{Знайдено # елементи}many{Знайдено # елементів}other{Знайдено # елемента}}"
  },
  "lighthouse-core/audits/largest-contentful-paint-element.js | title": {
    "message": "Елемент візуалізації великого контенту"
  },
  "lighthouse-core/audits/layout-shift-elements.js | columnContribution": {
    "message": "Дані CLS"
  },
  "lighthouse-core/audits/layout-shift-elements.js | description": {
    "message": "Ці елементи DOM найбільше впливають на сукупне зміщення макета сторінки."
  },
<<<<<<< HEAD
=======
  "lighthouse-core/audits/layout-shift-elements.js | displayValue": {
    "message": "{nodeCount,plural, =1{Знайдено 1 елемент}one{Знайдено # елемент}few{Знайдено # елементи}many{Знайдено # елементів}other{Знайдено # елемента}}"
  },
>>>>>>> 8fd7551d
  "lighthouse-core/audits/layout-shift-elements.js | title": {
    "message": "Уникайте великих зсувів макета"
  },
  "lighthouse-core/audits/load-fast-enough-for-pwa.js | description": {
    "message": "Якщо сторінка швидко завантажується в мобільній мережі, це покращує враження користувачів мобільних пристроїв. [Докладніше](https://web.dev/load-fast-enough-for-pwa/)."
  },
  "lighthouse-core/audits/load-fast-enough-for-pwa.js | displayValueText": {
    "message": "Стає інтерактивною через {timeInMs, number, seconds} с"
  },
  "lighthouse-core/audits/load-fast-enough-for-pwa.js | displayValueTextWithOverride": {
    "message": "Стає інтерактивною в емульованій мобільній мережі через {timeInMs, number, seconds} с"
  },
  "lighthouse-core/audits/load-fast-enough-for-pwa.js | explanationLoadSlow": {
    "message": "Сторінка завантажується надто повільно й неактивна впродовж 10 секунд. Щоб дізнатися, як виправити цю ситуацію, перегляньте можливості та дані діагностики в розділі \"Ефективність\"."
  },
  "lighthouse-core/audits/load-fast-enough-for-pwa.js | failureTitle": {
    "message": "Швидкість завантаження сторінки через мобільну мережу недостатньо висока"
  },
  "lighthouse-core/audits/load-fast-enough-for-pwa.js | title": {
    "message": "Швидкість завантаження сторінки через мобільну мережу достатньо висока"
  },
  "lighthouse-core/audits/long-tasks.js | description": {
    "message": "Указано найтриваліші завдання в головному потоці. Ці дані корисні, щоб визначати, що найбільше впливає на затримку вхідного сигналу. [Докладніше](https://web.dev/long-tasks-devtools/)"
  },
  "lighthouse-core/audits/long-tasks.js | displayValue": {
    "message": "{itemCount,plural, =1{Знайдено # тривале завдання}one{Знайдено # тривале завдання}few{Знайдено # тривалі завдання}many{Знайдено # тривалих завдань}other{Знайдено # тривалого завдання}}"
  },
  "lighthouse-core/audits/long-tasks.js | title": {
    "message": "Уникайте тривалих завдань у головному потоці"
  },
  "lighthouse-core/audits/mainthread-work-breakdown.js | columnCategory": {
    "message": "Категорія"
  },
  "lighthouse-core/audits/mainthread-work-breakdown.js | description": {
    "message": "Зменште час виконання синтаксичного аналізу, компілювання й запуску сценаріїв JavaScript. Для цього корисно завантажувати менші обсяги даних JavaScript. [Докладніше](https://web.dev/mainthread-work-breakdown/)"
  },
  "lighthouse-core/audits/mainthread-work-breakdown.js | failureTitle": {
    "message": "Мінімізуйте роботу основного потоку"
  },
  "lighthouse-core/audits/mainthread-work-breakdown.js | title": {
    "message": "Мінімізується робота основного потоку"
  },
  "lighthouse-core/audits/manual/pwa-cross-browser.js | description": {
    "message": "Щоб охопити якомога більше користувачів, сайти мають працювати в усіх відомих веб-переглядачах. [Докладніше](https://web.dev/pwa-cross-browser/)."
  },
  "lighthouse-core/audits/manual/pwa-cross-browser.js | title": {
    "message": "Сайт працює у різних веб-переглядачах"
  },
  "lighthouse-core/audits/manual/pwa-each-page-has-url.js | description": {
    "message": "Переконайтеся, що окремі сторінки можна відкрити за допомогою прямого посилання, а URL-адреси унікальні, щоб ними можна було ділитися в соціальних мережах. [Докладніше](https://web.dev/pwa-each-page-has-url/)."
  },
  "lighthouse-core/audits/manual/pwa-each-page-has-url.js | title": {
    "message": "Кожна сторінка має URL-адресу"
  },
  "lighthouse-core/audits/manual/pwa-page-transitions.js | description": {
    "message": "Додаток має швидко реагувати на дії користувача, навіть якщо мережа повільна. Це суттєво впливає на оцінку роботи вашого додатка користувачем. [Докладніше](https://web.dev/pwa-page-transitions/)."
  },
  "lighthouse-core/audits/manual/pwa-page-transitions.js | title": {
    "message": "Схоже, перехід між сторінками не блокує мережу"
  },
  "lighthouse-core/audits/maskable-icon.js | description": {
    "message": "Маскувальний значок гарантує, що зображення заповнює всю форму, не перетворюючись на леттербокс під час встановлення додатка на пристрої. [Докладніше](https://web.dev/maskable-icon-audit/)."
  },
  "lighthouse-core/audits/maskable-icon.js | failureTitle": {
    "message": "Маніфест не має маскувального значка"
  },
  "lighthouse-core/audits/maskable-icon.js | title": {
    "message": "Маніфест має маскувальний значок"
  },
  "lighthouse-core/audits/metrics/cumulative-layout-shift.js | description": {
    "message": "Сукупне зміщення макета вимірює рух видимих елементів у межах області перегляду. [Докладніше](https://web.dev/cls/)."
  },
  "lighthouse-core/audits/metrics/estimated-input-latency.js | description": {
    "message": "Приблизна затримка введення показує, скільки часу в мілісекундах додаток відповідає на ввід користувача під час п'ятисекундного періоду завантаження сторінки. Якщо затримка перевищує 50 мс, користувачі можуть вважати ваш додаток повільним. [Докладніше](https://web.dev/estimated-input-latency/)."
  },
  "lighthouse-core/audits/metrics/first-contentful-paint.js | description": {
    "message": "Перша візуалізація вмісту показує, коли з'являється текст чи зображення. [Докладніше](https://web.dev/first-contentful-paint/)."
  },
  "lighthouse-core/audits/metrics/first-cpu-idle.js | description": {
    "message": "Перший простій ЦП вказує, коли основний ланцюжок сторінки вперше може обробити введення.  [Докладніше](https://web.dev/first-cpu-idle/)."
  },
  "lighthouse-core/audits/metrics/first-meaningful-paint.js | description": {
    "message": "Час початку візуалізації вказує, коли видно основний вміст сторінки. [Докладніше](https://web.dev/first-meaningful-paint/)."
  },
  "lighthouse-core/audits/metrics/interactive.js | description": {
    "message": "Час до повного завантаження – це період часу, через який сторінка стане повністю інтерактивною. [Докладніше](https://web.dev/interactive/)."
  },
  "lighthouse-core/audits/metrics/largest-contentful-paint.js | description": {
    "message": "Найбільша візуалізація контенту показує, коли з'являється найбільший текст чи зображення. [Докладніше](https://web.dev/lighthouse-largest-contentful-paint/)"
  },
  "lighthouse-core/audits/metrics/max-potential-fid.js | description": {
    "message": "Максимальна потенційна затримка відповіді на першу дію – це тривалість найдовшого завдання. [Докладніше](https://web.dev/lighthouse-max-potential-fid/)."
  },
  "lighthouse-core/audits/metrics/speed-index.js | description": {
    "message": "Індекс швидкості показує, через скільки часу відображається вміст сторінки. [Докладніше](https://web.dev/speed-index/)."
  },
  "lighthouse-core/audits/metrics/total-blocking-time.js | description": {
    "message": "Загальна тривалість усіх періодів часу в мілісекундах між першою візуалізацією вмісту та часом до повного завантаження, коли час виконання завдання перевищує 50 мс. [Докладніше](https://web.dev/lighthouse-total-blocking-time/)."
  },
  "lighthouse-core/audits/network-rtt.js | description": {
    "message": "Час затримки передачі сигналу мережі (RTT) суттєво впливає на ефективність. Якщо показник RTT високий, це означає, що сервери, розташовані ближче до користувача, можуть покращити ефективність. [Докладніше](https://hpbn.co/primer-on-latency-and-bandwidth/)."
  },
  "lighthouse-core/audits/network-rtt.js | title": {
    "message": "Час затримки передачі сигналу мережі"
  },
  "lighthouse-core/audits/network-server-latency.js | description": {
    "message": "Затримка сервера може впливати на ефективність веб-сайту. Якщо показник затримки сервера високий, це означає, що сервер перевантажено або в нього низька ефективність. [Докладніше](https://hpbn.co/primer-on-web-performance/#analyzing-the-resource-waterfall)."
  },
  "lighthouse-core/audits/network-server-latency.js | title": {
    "message": "Затримка сервера"
  },
  "lighthouse-core/audits/no-unload-listeners.js | description": {
    "message": "Подія \"`unload`\" активується ненадійно, і її прослуховування може запобігти оптимізації веб-переглядача, наприклад механізму Back-Forward Cache. Спробуйте натомість скористатися подією \"`pagehide`\" або \"`visibilitychange`\". [Докладніше](https://developers.google.com/web/updates/2018/07/page-lifecycle-api#the-unload-event)"
  },
  "lighthouse-core/audits/no-unload-listeners.js | failureTitle": {
    "message": "Реєструє прослуховувач події \"`unload`\""
  },
  "lighthouse-core/audits/no-unload-listeners.js | title": {
    "message": "Уникає прослуховувачів події \"`unload`\""
  },
  "lighthouse-core/audits/offline-start-url.js | description": {
    "message": "Синтаксис Service Worker забезпечує надійність вашого веб-додатка в разі непередбачуваних умов у мережі. [Докладніше](https://web.dev/offline-start-url/)."
  },
  "lighthouse-core/audits/offline-start-url.js | errorLoading": {
    "message": "Не вдалося завантажити {url} у синтаксис Service Worker, код статусу – {statusCode}"
  },
  "lighthouse-core/audits/offline-start-url.js | failureTitle": {
    "message": "`start_url` не надсилає код 200 у режимі офлайн"
  },
  "lighthouse-core/audits/offline-start-url.js | title": {
    "message": "`start_url` надсилає код 200 у режимі офлайн"
  },
  "lighthouse-core/audits/offline-start-url.js | warningCantStart": {
    "message": "Lighthouse не може прочитати `start_url` з маніфесту. Через це `start_url` вважається URL-адресою документа. Повідомлення про помилку: \"{manifestWarning}\"."
  },
  "lighthouse-core/audits/performance-budget.js | description": {
    "message": "Стежте, щоб кількість і розмір мережевих запитів не перевищували цільових значень, указаних у бюджеті ефективності. [Докладніше](https://developers.google.com/web/tools/lighthouse/audits/budgets)."
  },
  "lighthouse-core/audits/performance-budget.js | requestCountOverBudget": {
    "message": "{count,plural, =1{1 запит}one{# запит}few{# запити}many{# запитів}other{# запиту}}"
  },
  "lighthouse-core/audits/performance-budget.js | title": {
    "message": "Бюджет ефективності"
  },
  "lighthouse-core/audits/redirects-http.js | description": {
    "message": "Якщо ви вже налаштували HTTPS, переконайтеся, що весь трафік HTTP переспрямовується на HTTPS, щоб увімкнути безпечні веб-функції для всіх користувачів. [Докладніше](https://web.dev/redirects-http/)."
  },
  "lighthouse-core/audits/redirects-http.js | failureTitle": {
    "message": "Трафік HTTP не перепрямовується на HTTPS"
  },
  "lighthouse-core/audits/redirects-http.js | title": {
    "message": "Трафік HTTP переспрямовується на HTTPS"
  },
  "lighthouse-core/audits/redirects.js | description": {
    "message": "Переспрямування викликають додаткові затримки під час завантаження сторінки. [Докладніше](https://web.dev/redirects/)."
  },
  "lighthouse-core/audits/redirects.js | title": {
    "message": "Уникайте переспрямувань кількох сторінок"
  },
  "lighthouse-core/audits/resource-summary.js | description": {
    "message": "Щоб установити бюджет відповідно до кількості та розміру ресурсів на сторінці, додайте файл budget.json. [Докладніше](https://web.dev/use-lighthouse-for-performance-budgets/)."
  },
  "lighthouse-core/audits/resource-summary.js | displayValue": {
    "message": "{requestCount,plural, =1{1 запит • {byteCount, number, bytes} КіБ}one{# запит • {byteCount, number, bytes} КіБ}few{# запити • {byteCount, number, bytes} КіБ}many{# запитів • {byteCount, number, bytes} КіБ}other{# запиту • {byteCount, number, bytes} КіБ}}"
  },
  "lighthouse-core/audits/resource-summary.js | title": {
    "message": "Не надсилайте багато запитів і передавайте вміст малого розміру"
  },
  "lighthouse-core/audits/seo/canonical.js | description": {
    "message": "Канонічні посилання вказують, які URL-адреси показувати в результатах пошуку. [Докладніше](https://web.dev/canonical/)."
  },
  "lighthouse-core/audits/seo/canonical.js | explanationConflict": {
    "message": "Кілька URL-адрес конфліктують ({urlList})"
  },
  "lighthouse-core/audits/seo/canonical.js | explanationDifferentDomain": {
    "message": "Указує на інший домен ({url})"
  },
  "lighthouse-core/audits/seo/canonical.js | explanationInvalid": {
    "message": "Недійсна URL-адреса ({url})"
  },
  "lighthouse-core/audits/seo/canonical.js | explanationPointsElsewhere": {
    "message": "Указує на інше місце `hreflang` ({url})"
  },
  "lighthouse-core/audits/seo/canonical.js | explanationRelative": {
    "message": "Відносна URL-адреса ({url})"
  },
  "lighthouse-core/audits/seo/canonical.js | explanationRoot": {
    "message": "Указує на основну URL-адресу домену (домашню сторінку), а не на еквівалентну сторінку вмісту"
  },
  "lighthouse-core/audits/seo/canonical.js | failureTitle": {
    "message": "Документ не має дійсного посилання `rel=canonical`"
  },
  "lighthouse-core/audits/seo/canonical.js | title": {
    "message": "Документ має дійсний атрибут `rel=canonical`"
  },
  "lighthouse-core/audits/seo/crawlable-anchors.js | columnFailingLink": {
    "message": "Посилання, які не можна сканувати"
  },
  "lighthouse-core/audits/seo/crawlable-anchors.js | description": {
    "message": "Щоб сканувати веб-сайти, пошукові системи можуть використовувати в посиланнях атрибути `href`. Переконайтеся, що атрибут елементів прив'язки `href` перенаправляє в потрібне місце, щоб можна було зісканувати більше сторінок сайту. [Докладніше](https://support.google.com/webmasters/answer/9112205)"
  },
  "lighthouse-core/audits/seo/crawlable-anchors.js | failureTitle": {
    "message": "Посилання не можна сканувати"
  },
  "lighthouse-core/audits/seo/crawlable-anchors.js | title": {
    "message": "Посилання можна сканувати"
  },
  "lighthouse-core/audits/seo/font-size.js | description": {
    "message": "Розміри шрифту до 12px замалі й нечитабельні. Щоб користувачі мобільних пристроїв змогли прочитати текст, їм потрібно буде збільшувати масштаб пальцями. Бажано, щоб понад 60% тексту на сторінці було написано щонайменше шрифтом 12px. [Докладніше](https://web.dev/font-size/)."
  },
  "lighthouse-core/audits/seo/font-size.js | displayValue": {
    "message": "{decimalProportion, number, extendedPercent} читабельного тексту"
  },
  "lighthouse-core/audits/seo/font-size.js | explanationViewport": {
    "message": "Текст нечитабельний, оскільки метатег області перегляду не оптимізовано для мобільних пристроїв."
  },
  "lighthouse-core/audits/seo/font-size.js | failureTitle": {
    "message": "У документі використано нечитабельні розміри шрифтів"
  },
  "lighthouse-core/audits/seo/font-size.js | title": {
    "message": "У документі використано читабельні розміри шрифтів"
  },
  "lighthouse-core/audits/seo/hreflang.js | description": {
    "message": "Посилання hreflang указують пошуковим системам версію сторінки, яку потрібно додати в результати пошуку для певної мови чи регіону. [Докладніше](https://web.dev/hreflang/)."
  },
  "lighthouse-core/audits/seo/hreflang.js | failureTitle": {
    "message": "Документ не має дійсного атрибута `hreflang`"
  },
  "lighthouse-core/audits/seo/hreflang.js | notFullyQualified": {
    "message": "Відносне значення атрибута href"
  },
  "lighthouse-core/audits/seo/hreflang.js | title": {
    "message": "Документ має дійсний атрибут `hreflang`"
  },
  "lighthouse-core/audits/seo/hreflang.js | unexpectedLanguage": {
    "message": "Неочікуваний код мови"
  },
  "lighthouse-core/audits/seo/http-status-code.js | description": {
    "message": "Сторінки з недійсними кодами статусу HTTP можуть неправильно індексуватися. [Докладніше](https://web.dev/http-status-code/)."
  },
  "lighthouse-core/audits/seo/http-status-code.js | failureTitle": {
    "message": "Сторінка має недійсний код статусу HTTP"
  },
  "lighthouse-core/audits/seo/http-status-code.js | title": {
    "message": "Сторінка має дійсний код статусу HTTP"
  },
  "lighthouse-core/audits/seo/is-crawlable.js | description": {
    "message": "Пошукові системи не зможуть включити ваші сторінки в результати пошуку, якщо в них немає дозволу сканувати їх. [Докладніше](https://web.dev/is-crawable/)."
  },
  "lighthouse-core/audits/seo/is-crawlable.js | failureTitle": {
    "message": "Сторінку не можна індексувати"
  },
  "lighthouse-core/audits/seo/is-crawlable.js | title": {
    "message": "Сторінку можна індексувати"
  },
  "lighthouse-core/audits/seo/link-text.js | description": {
    "message": "Описовий текст посилання допомагає пошуковим системам розуміти ваш вміст. [Докладніше](https://web.dev/link-text/)."
  },
  "lighthouse-core/audits/seo/link-text.js | displayValue": {
    "message": "{itemCount,plural, =1{Знайдено 1 посилання}one{Знайдено # посилання}few{Знайдено # посилання}many{Знайдено # посилань}other{Знайдено # посилання}}"
  },
  "lighthouse-core/audits/seo/link-text.js | failureTitle": {
    "message": "Посилання не містять опису"
  },
  "lighthouse-core/audits/seo/link-text.js | title": {
    "message": "Посилання містять опис"
  },
  "lighthouse-core/audits/seo/manual/structured-data.js | description": {
    "message": "Щоб перевірити структуровані дані, скористайтесь [інструментом тестування](https://search.google.com/structured-data/testing-tool/) й [інструментом статичного аналізу структурованих даних](http://linter.structured-data.org/). [Докладніше](https://web.dev/structured-data/)."
  },
  "lighthouse-core/audits/seo/manual/structured-data.js | title": {
    "message": "Структуровані дані дійсні"
  },
  "lighthouse-core/audits/seo/meta-description.js | description": {
    "message": "Результати пошуку можуть містити метаописи для короткого підсумку вмісту сторінки. [Докладніше](https://web.dev/meta-description/)."
  },
  "lighthouse-core/audits/seo/meta-description.js | explanation": {
    "message": "Немає опису."
  },
  "lighthouse-core/audits/seo/meta-description.js | failureTitle": {
    "message": "Документ не містить метаопису"
  },
  "lighthouse-core/audits/seo/meta-description.js | title": {
    "message": "Документ містить метаопис"
  },
  "lighthouse-core/audits/seo/plugins.js | description": {
    "message": "Пошукові системи не можуть індексувати вміст плагінів. Багато пристроїв обмежують або не підтримують плагіни. [Докладніше](https://web.dev/plugins/)."
  },
  "lighthouse-core/audits/seo/plugins.js | failureTitle": {
    "message": "Документ використовує плагіни"
  },
  "lighthouse-core/audits/seo/plugins.js | title": {
    "message": "Документ уникає плагінів"
  },
  "lighthouse-core/audits/seo/robots-txt.js | description": {
    "message": "Якщо файл robots.txt недійсний, веб-сканери можуть не зрозуміти, як потрібно індексувати або сканувати ваш веб-сайт. [Докладніше](https://web.dev/robots-txt/)."
  },
  "lighthouse-core/audits/seo/robots-txt.js | displayValueHttpBadCode": {
    "message": "У відповідь на запит robots.txt отримано такий статус HTTP: {statusCode}"
  },
  "lighthouse-core/audits/seo/robots-txt.js | displayValueValidationError": {
    "message": "{itemCount,plural, =1{Знайдено 1 помилку}one{Знайдено # помилку}few{Знайдено # помилки}many{Знайдено # помилок}other{Знайдено # помилки}}"
  },
  "lighthouse-core/audits/seo/robots-txt.js | explanation": {
    "message": "Інструменту Lighthouse не вдалося завантажити файл robots.txt"
  },
  "lighthouse-core/audits/seo/robots-txt.js | failureTitle": {
    "message": "Файл robots.txt недійсний"
  },
  "lighthouse-core/audits/seo/robots-txt.js | title": {
    "message": "Файл robots.txt дійсний"
  },
  "lighthouse-core/audits/seo/tap-targets.js | description": {
    "message": "Інтерактивні елементи, як-от кнопки та посилання, мають бути достатньо великі (48x48 пікселів), а навколо них має бути достатньо місця, щоб їх можна було легко натиснути, не зачепивши інші елементи. [Докладніше](https://web.dev/tap-targets/)."
  },
  "lighthouse-core/audits/seo/tap-targets.js | displayValue": {
    "message": "{decimalProportion, number, percent} елементів для натискання мають правильний розмір"
  },
  "lighthouse-core/audits/seo/tap-targets.js | explanationViewportMetaNotOptimized": {
    "message": "Елементи для натискання замалі, оскільки метатег області перегляду не оптимізовано для мобільних пристроїв"
  },
  "lighthouse-core/audits/seo/tap-targets.js | failureTitle": {
    "message": "Елементи для натискання мають неправильний розмір"
  },
  "lighthouse-core/audits/seo/tap-targets.js | overlappingTargetHeader": {
    "message": "Елементи для натискання накладаються"
  },
  "lighthouse-core/audits/seo/tap-targets.js | tapTargetHeader": {
    "message": "Елемент для натискання"
  },
  "lighthouse-core/audits/seo/tap-targets.js | title": {
    "message": "Елементи для натискання мають правильний розмір"
  },
  "lighthouse-core/audits/server-response-time.js | description": {
    "message": "Сервер основного документа має відповідати швидко, оскільки всі інші запити залежать від нього. [Докладніше](https://web.dev/time-to-first-byte/)."
  },
  "lighthouse-core/audits/server-response-time.js | displayValue": {
    "message": "Кореневий документ відповів через {timeInMs, number, milliseconds} мс"
  },
  "lighthouse-core/audits/server-response-time.js | failureTitle": {
    "message": "Зменште час відповіді сервера"
  },
  "lighthouse-core/audits/server-response-time.js | title": {
    "message": "Сервер відповідає швидко"
  },
  "lighthouse-core/audits/service-worker.js | description": {
    "message": "Синтаксис Service Worker – це технологія, яка дає змогу додатку використовувати багато функцій прогресивного веб-додатка, як-от режим офлайн, додавання на головний екран і push-сповіщення. [Докладніше](https://web.dev/service-worker/)."
  },
  "lighthouse-core/audits/service-worker.js | explanationBadManifest": {
    "message": "Цією сторінкою керує синтаксис Service Worker, однак `start_url` не знайдено, оскільки не вдалося виконати синтаксичний аналіз маніфесту як дійсного файлу JSON"
  },
  "lighthouse-core/audits/service-worker.js | explanationBadStartUrl": {
    "message": "Цією сторінкою керує синтаксис Service Worker, однак параметр `start_url` ({startUrl}) перебуває за межами дії служби ({scopeUrl})"
  },
  "lighthouse-core/audits/service-worker.js | explanationNoManifest": {
    "message": "Цією сторінкою керує синтаксис Service Worker, однак `start_url` не знайдено, оскільки маніфест не завантажено."
  },
  "lighthouse-core/audits/service-worker.js | explanationOutOfScope": {
    "message": "Це джерело містить один або кілька синтаксисів Service Worker, але сторінка ({pageUrl}) перебуває за межами дії служби."
  },
  "lighthouse-core/audits/service-worker.js | failureTitle": {
    "message": "Немає синтаксису Service Worker, який керує сторінкою та `start_url`"
  },
  "lighthouse-core/audits/service-worker.js | title": {
    "message": "Наявний синтаксис Service Worker, який керує сторінкою та `start_url`"
  },
  "lighthouse-core/audits/splash-screen.js | description": {
    "message": "Тематична заставка покращує взаємодію з користувачами під час запуску додатка з головного екрана. [Докладніше](https://web.dev/splash-screen/)."
  },
  "lighthouse-core/audits/splash-screen.js | failureTitle": {
    "message": "Власну заставку не налаштовано"
  },
  "lighthouse-core/audits/splash-screen.js | title": {
    "message": "Налаштовано власну заставку"
  },
  "lighthouse-core/audits/themed-omnibox.js | description": {
    "message": "Для адресного рядка веб-переглядача можна створити тему, яка відповідатиме вашому сайту [Докладніше](https://web.dev/themed-omnibox/)."
  },
  "lighthouse-core/audits/themed-omnibox.js | failureTitle": {
    "message": "Не змінює колір адресного рядка відповідно до теми."
  },
  "lighthouse-core/audits/themed-omnibox.js | title": {
    "message": "Змінює колір адресного рядка відповідно до теми."
  },
  "lighthouse-core/audits/third-party-summary.js | columnBlockingTime": {
    "message": "Час блокування основного ланцюжка"
  },
  "lighthouse-core/audits/third-party-summary.js | columnThirdParty": {
    "message": "Сторонні розробники"
  },
  "lighthouse-core/audits/third-party-summary.js | description": {
    "message": "Сторонній код може значно погіршити швидкість завантаження. Не використовуйте зайвий раз елементи коду сторонніх розробників та налаштуйте сторінку так, щоб сторонній код завантажувався після її основної частини. [Докладніше](https://developers.google.com/web/fundamentals/performance/optimizing-content-efficiency/loading-third-party-javascript/)."
  },
  "lighthouse-core/audits/third-party-summary.js | displayValue": {
    "message": "Сторонній код заблокував основний ланцюжок на {timeInMs, number, milliseconds} мс"
  },
  "lighthouse-core/audits/third-party-summary.js | failureTitle": {
    "message": "Зменште вплив стороннього коду"
  },
  "lighthouse-core/audits/third-party-summary.js | title": {
    "message": "Зменште використання стороннього коду"
  },
  "lighthouse-core/audits/timing-budget.js | columnMeasurement": {
    "message": "Значення"
  },
  "lighthouse-core/audits/timing-budget.js | columnTimingMetric": {
    "message": "Показник"
  },
  "lighthouse-core/audits/timing-budget.js | description": {
    "message": "Установіть обмеження часу, щоб слідкувати за ефективністю свого сайту. Ефективні сайти швидко завантажуються й миттєво відповідають на ввід користувача. [Докладніше](https://developers.google.com/web/tools/lighthouse/audits/budgets)."
  },
  "lighthouse-core/audits/timing-budget.js | title": {
    "message": "Обмеження часу"
  },
  "lighthouse-core/audits/unsized-images.js | description": {
    "message": "Always include explicit width and height on image elements to reduce layout shifts and improve CLS. [Learn more](https://web.dev/optimize-cls/#images-without-dimensions)"
  },
  "lighthouse-core/audits/unsized-images.js | failureTitle": {
    "message": "Image elements do not have explicit `width` and `height`"
  },
  "lighthouse-core/audits/unsized-images.js | title": {
    "message": "Image elements have explicit `width` and `height`"
  },
  "lighthouse-core/audits/user-timings.js | columnType": {
    "message": "Тип"
  },
  "lighthouse-core/audits/user-timings.js | description": {
    "message": "Використовуйте в додатку User Timing API, щоб отримувати показники ефективності додатка під час взаємодії з користувачами. [Докладніше](https://web.dev/user-timings/)."
  },
  "lighthouse-core/audits/user-timings.js | displayValue": {
    "message": "{itemCount,plural, =1{1 позначка часу користувача}one{# позначка часу користувача}few{# позначки часу користувача}many{# позначок часу користувача}other{# позначки часу користувача}}"
  },
  "lighthouse-core/audits/user-timings.js | title": {
    "message": "Показники й мітки часу користувача"
  },
  "lighthouse-core/audits/uses-rel-preconnect.js | crossoriginWarning": {
    "message": "Для {securityOrigin} знайдено посилання для попереднього з'єднання <link>, але веб-переглядач його не використав. Переконайтеся, що ви правильно використовуєте атрибут `crossorigin`."
  },
  "lighthouse-core/audits/uses-rel-preconnect.js | description": {
    "message": "Додайте в ресурси корективи `preconnect` чи `dns-prefetch`, щоб заздалегідь встановлювати з'єднання з важливими сторонніми джерелами. [Докладніше](https://web.dev/uses-rel-preconnect/)."
  },
  "lighthouse-core/audits/uses-rel-preconnect.js | title": {
    "message": "Попередньо під’єднуйтеся до потрібних джерел"
  },
  "lighthouse-core/audits/uses-rel-preconnect.js | tooManyPreconnectLinksWarning": {
    "message": "Знайдено принаймні 2 посилання для попереднього з'єднання. Посилання для попереднього з'єднання потрібно використовувати ощадливо й лише для найважливіших джерел."
  },
  "lighthouse-core/audits/uses-rel-preload.js | crossoriginWarning": {
    "message": "Для {preloadURL} знайдено посилання для попереднього завантаження <link>, але веб-переглядач його не використав. Переконайтеся, що ви правильно використовуєте атрибут `crossorigin`."
  },
  "lighthouse-core/audits/uses-rel-preload.js | description": {
    "message": "Використовуйте `<link rel=preload>`, щоб указати пріоритетність завантаження ресурсів, які наразі отримуються пізніше під час завантаження сторінки. [Докладніше](https://web.dev/uses-rel-preload/)."
  },
  "lighthouse-core/audits/uses-rel-preload.js | title": {
    "message": "Попередньо завантажуйте основні запити"
  },
  "lighthouse-core/audits/viewport.js | description": {
    "message": "Додайте тег `<meta name=\"viewport\">`, щоб оптимізувати додаток для екранів мобільних пристроїв. [Докладніше](https://web.dev/viewport/)."
  },
  "lighthouse-core/audits/viewport.js | explanationNoTag": {
    "message": "Тег `<meta name=\"viewport\">` не знайдено"
  },
  "lighthouse-core/audits/viewport.js | failureTitle": {
    "message": "Немає тегу `<meta name=\"viewport\">` з атрибутами `width` або `initial-scale`"
  },
  "lighthouse-core/audits/viewport.js | title": {
    "message": "Має тег `<meta name=\"viewport\">` з атрибутами `width` або `initial-scale`"
  },
  "lighthouse-core/audits/without-javascript.js | description": {
    "message": "Ваш додаток має відображати певний контент, коли JavaScript вимкнено, навіть якщо це просто сповіщення для користувачів про те, що для використання додатка потрібно ввімкнути JavaScript. [Докладніше](https://web.dev/without-javascript/)."
  },
  "lighthouse-core/audits/without-javascript.js | explanation": {
    "message": "Сторінка має відображати контент, навіть якщо її сценарії недоступні."
  },
  "lighthouse-core/audits/without-javascript.js | failureTitle": {
    "message": "Резервний контент не відображається, коли JavaScript вимкнено"
  },
  "lighthouse-core/audits/without-javascript.js | title": {
    "message": "Певний контент відображається, коли JavaScript вимкнено"
  },
  "lighthouse-core/audits/works-offline.js | description": {
    "message": "Якщо ви створюєте прогресивний веб-додаток, можете скористатися синтаксисом Service Worker, щоб додаток працював офлайн. [Докладніше](https://web.dev/works-offline/)."
  },
  "lighthouse-core/audits/works-offline.js | failureTitle": {
    "message": "Поточна сторінка не надсилає код 200 у режимі офлайн"
  },
  "lighthouse-core/audits/works-offline.js | title": {
    "message": "Поточна сторінка надсилає код 200 у режимі офлайн"
  },
  "lighthouse-core/audits/works-offline.js | warningNoLoad": {
    "message": "Ця сторінка може не завантажуватись офлайн, оскільки тестову URL-адресу ({requested}) було переспрямовано на {final}. Спробуйте перевірити другу URL-адресу напряму."
  },
  "lighthouse-core/config/default-config.js | a11yAriaGroupDescription": {
    "message": "Ці рекомендації допоможуть покращити використання ролей ARIA у вашому додатку, що може позитивно вплинути на взаємодію для користувачів допоміжних технологій, як-от програм зчитування з екрана."
  },
  "lighthouse-core/config/default-config.js | a11yAriaGroupTitle": {
    "message": "ARIA"
  },
  "lighthouse-core/config/default-config.js | a11yAudioVideoGroupDescription": {
    "message": "Ці рекомендації допоможуть надати альтернативний вміст для аудіо та відео. Це може покращити взаємодію для користувачів із вадами слуху або зору."
  },
  "lighthouse-core/config/default-config.js | a11yAudioVideoGroupTitle": {
    "message": "Аудіо та відео"
  },
  "lighthouse-core/config/default-config.js | a11yBestPracticesGroupDescription": {
    "message": "Ці елементи надають поширені практичні поради щодо спеціальних можливостей."
  },
  "lighthouse-core/config/default-config.js | a11yBestPracticesGroupTitle": {
    "message": "Практичні поради"
  },
  "lighthouse-core/config/default-config.js | a11yCategoryDescription": {
    "message": "Ці перевірки визначають можливості для [покращення доступності веб-додатка](https://developers.google.com/web/fundamentals/accessibility). Радимо також проводити перевірки вручну, оскільки не всі проблеми з доступністю визначаються автоматично."
  },
  "lighthouse-core/config/default-config.js | a11yCategoryManualDescription": {
    "message": "Ці елементи опрацьовують області, які не може охопити автоматизований інструмент перевірки. Докладніше читайте в нашому посібнику з [перевірки доступності](https://developers.google.com/web/fundamentals/accessibility/how-to-review)."
  },
  "lighthouse-core/config/default-config.js | a11yCategoryTitle": {
    "message": "Спеціальні можливості"
  },
  "lighthouse-core/config/default-config.js | a11yColorContrastGroupDescription": {
    "message": "Ці рекомендації допоможуть покращити читабельність вмісту."
  },
  "lighthouse-core/config/default-config.js | a11yColorContrastGroupTitle": {
    "message": "Контраст"
  },
  "lighthouse-core/config/default-config.js | a11yLanguageGroupDescription": {
    "message": "Ці рекомендації допоможуть покращити те, як користувачі тлумачать ваш вміст різними мовами."
  },
  "lighthouse-core/config/default-config.js | a11yLanguageGroupTitle": {
    "message": "Інтернаціоналізація та локалізація"
  },
  "lighthouse-core/config/default-config.js | a11yNamesLabelsGroupDescription": {
    "message": "Ці рекомендації допоможуть удосконалити семантику елементів керування в додатку. Це може покращити взаємодію для користувачів допоміжних технологій, як-от програм зчитування з екрана."
  },
  "lighthouse-core/config/default-config.js | a11yNamesLabelsGroupTitle": {
    "message": "Назви та мітки"
  },
  "lighthouse-core/config/default-config.js | a11yNavigationGroupDescription": {
    "message": "Ці рекомендації допоможуть покращити навігацію клавіатурою в додатку."
  },
  "lighthouse-core/config/default-config.js | a11yNavigationGroupTitle": {
    "message": "Навігація"
  },
  "lighthouse-core/config/default-config.js | a11yTablesListsVideoGroupDescription": {
    "message": "Ці рекомендації допоможуть покращити перегляд даних у таблиці чи списку за допомогою технології для людей з обмеженими можливостями, наприклад програми зчитування з екрана."
  },
  "lighthouse-core/config/default-config.js | a11yTablesListsVideoGroupTitle": {
    "message": "Таблиці та списки"
  },
  "lighthouse-core/config/default-config.js | bestPracticesBrowserCompatGroupTitle": {
    "message": "Сумісність веб-переглядача"
  },
  "lighthouse-core/config/default-config.js | bestPracticesCategoryTitle": {
    "message": "Практичні поради"
  },
  "lighthouse-core/config/default-config.js | bestPracticesGeneralGroupTitle": {
    "message": "Загальні"
  },
  "lighthouse-core/config/default-config.js | bestPracticesTrustSafetyGroupTitle": {
    "message": "Довіра й безпека"
  },
  "lighthouse-core/config/default-config.js | bestPracticesUXGroupTitle": {
    "message": "Взаємодія з користувачами"
  },
  "lighthouse-core/config/default-config.js | budgetsGroupDescription": {
    "message": "Бюджети визначають стандарти ефективності вашого сайту."
  },
  "lighthouse-core/config/default-config.js | budgetsGroupTitle": {
    "message": "Бюджети"
  },
  "lighthouse-core/config/default-config.js | diagnosticsGroupDescription": {
    "message": "Докладніше про ефективність додатка. Ці числа не [впливають безпосередньо](https://web.dev/performance-scoring/) на значення ефективності."
  },
  "lighthouse-core/config/default-config.js | diagnosticsGroupTitle": {
    "message": "Діагностика"
  },
  "lighthouse-core/config/default-config.js | firstPaintImprovementsGroupDescription": {
    "message": "Найважливішим аспектом ефективності є швидкість відображення пікселів на екрані. Основні показники: перше відображення вмісту, перше значне відображення"
  },
  "lighthouse-core/config/default-config.js | firstPaintImprovementsGroupTitle": {
    "message": "Покращення першого відображення"
  },
  "lighthouse-core/config/default-config.js | loadOpportunitiesGroupDescription": {
    "message": "Ці пропозиції допоможуть завантажувати сторінку швидше. Вони не [впливають безпосередньо](https://web.dev/performance-scoring/) на значення ефективності."
  },
  "lighthouse-core/config/default-config.js | loadOpportunitiesGroupTitle": {
    "message": "Можливості"
  },
  "lighthouse-core/config/default-config.js | metricGroupTitle": {
    "message": "Показники"
  },
  "lighthouse-core/config/default-config.js | overallImprovementsGroupDescription": {
    "message": "Покращте загальну ефективність завантаження, щоб сторінка швидко реагувала й завантажувалася. Основні показники: час до повної взаємодії, індекс швидкості"
  },
  "lighthouse-core/config/default-config.js | overallImprovementsGroupTitle": {
    "message": "Загальні покращення"
  },
  "lighthouse-core/config/default-config.js | performanceCategoryTitle": {
    "message": "Ефективність"
  },
  "lighthouse-core/config/default-config.js | pwaCategoryDescription": {
    "message": "Ці категорії підтверджують аспекти прогресивного веб-додатка. [Докладніше](https://developers.google.com/web/progressive-web-apps/checklist)."
  },
  "lighthouse-core/config/default-config.js | pwaCategoryManualDescription": {
    "message": "Ці категорії обов'язкові відповідно до основного [контрольного списку для прогресивних веб-додатків](https://developers.google.com/web/progressive-web-apps/checklist), але Lighthouse не перевіряє їх автоматично. Вони не впливають на ваш показник, проте їх потрібно підтвердити вручну."
  },
  "lighthouse-core/config/default-config.js | pwaCategoryTitle": {
    "message": "Прогресивний веб-додаток"
  },
  "lighthouse-core/config/default-config.js | pwaFastReliableGroupTitle": {
    "message": "Швидкість і надійність"
  },
  "lighthouse-core/config/default-config.js | pwaInstallableGroupTitle": {
    "message": "Можна встановити"
  },
  "lighthouse-core/config/default-config.js | pwaOptimizedGroupTitle": {
    "message": "Оптимізовано для прогресивного веб-додатка"
  },
  "lighthouse-core/config/default-config.js | seoCategoryDescription": {
    "message": "Ці перевірки визначають, чи сторінка оптимізована для позиціонування результатів пошукової системи. Lighthouse не перевіряє певні додаткові чинники, які можуть впливати на позицію веб-сайту в результатах пошуку. [Докладніше](https://support.google.com/webmasters/answer/35769)."
  },
  "lighthouse-core/config/default-config.js | seoCategoryManualDescription": {
    "message": "Щоб отримати додаткові практичні поради щодо оптимізації пошукових систем, скористайтеся додатковими засобами перевірки на своєму сайті."
  },
  "lighthouse-core/config/default-config.js | seoCategoryTitle": {
    "message": "Оптим. пошук. систем"
  },
  "lighthouse-core/config/default-config.js | seoContentGroupDescription": {
    "message": "Відформатуйте HTML так, щоб веб-сканери краще розуміли вміст вашого додатка."
  },
  "lighthouse-core/config/default-config.js | seoContentGroupTitle": {
    "message": "Практичні поради щодо вмісту"
  },
  "lighthouse-core/config/default-config.js | seoCrawlingGroupDescription": {
    "message": "Щоб ваш вміст з’являвся в результатах пошуку, веб-сканерам потрібно надати доступ до додатка."
  },
  "lighthouse-core/config/default-config.js | seoCrawlingGroupTitle": {
    "message": "Сканування й індексування"
  },
  "lighthouse-core/config/default-config.js | seoMobileGroupDescription": {
    "message": "Переконайтеся, що ваші сторінки адаптовані для мобільних пристроїв і користувачам не потрібно зменшувати чи збільшувати масштаб, щоб читати їх вміст. [Докладніше](https://developers.google.com/search/mobile-sites/)."
  },
  "lighthouse-core/config/default-config.js | seoMobileGroupTitle": {
    "message": "Для мобільних пристроїв"
  },
  "lighthouse-core/gather/gather-runner.js | warningRedirected": {
    "message": "Ця сторінка може не завантажуватися належним чином, оскільки тестову URL-адресу ({requested}) було переспрямовано на {final}. Спробуйте перейти безпосередньо на другу URL-адресу."
  },
  "lighthouse-core/gather/gather-runner.js | warningTimeout": {
    "message": "Сторінка завантажувалася занадто повільно, щоб показати всі результати в межах визначеного часу, тому вони можуть бути неповними."
  },
  "lighthouse-core/lib/i18n/i18n.js | columnCacheTTL": {
    "message": "TTL кешу"
  },
  "lighthouse-core/lib/i18n/i18n.js | columnDuration": {
    "message": "Тривалість"
  },
  "lighthouse-core/lib/i18n/i18n.js | columnElement": {
    "message": "Елемент"
  },
  "lighthouse-core/lib/i18n/i18n.js | columnFailingElem": {
    "message": "Failing Elements"
  },
  "lighthouse-core/lib/i18n/i18n.js | columnLocation": {
    "message": "Місцезнаходження"
  },
  "lighthouse-core/lib/i18n/i18n.js | columnName": {
    "message": "Назва"
  },
  "lighthouse-core/lib/i18n/i18n.js | columnOverBudget": {
    "message": "Перевищення бюджету"
  },
  "lighthouse-core/lib/i18n/i18n.js | columnRequests": {
    "message": "Запити"
  },
  "lighthouse-core/lib/i18n/i18n.js | columnResourceSize": {
    "message": "Розмір ресурсу"
  },
  "lighthouse-core/lib/i18n/i18n.js | columnResourceType": {
    "message": "Тип ресурсу"
  },
  "lighthouse-core/lib/i18n/i18n.js | columnSize": {
    "message": "Розмір"
  },
  "lighthouse-core/lib/i18n/i18n.js | columnSource": {
    "message": "Джерело"
  },
  "lighthouse-core/lib/i18n/i18n.js | columnStartTime": {
    "message": "Час початку"
  },
  "lighthouse-core/lib/i18n/i18n.js | columnTimeSpent": {
    "message": "Витрачений час"
  },
  "lighthouse-core/lib/i18n/i18n.js | columnTransferSize": {
    "message": "Розмір передавання"
  },
  "lighthouse-core/lib/i18n/i18n.js | columnURL": {
    "message": "URL-адреса"
  },
  "lighthouse-core/lib/i18n/i18n.js | columnWastedBytes": {
    "message": "Потенційне заощадження"
  },
  "lighthouse-core/lib/i18n/i18n.js | columnWastedMs": {
    "message": "Потенційне заощадження"
  },
  "lighthouse-core/lib/i18n/i18n.js | cumulativeLayoutShiftMetric": {
    "message": "Cumulative Layout Shift"
  },
  "lighthouse-core/lib/i18n/i18n.js | displayValueByteSavings": {
    "message": "Можна зменшити на {wastedBytes, number, bytes} КіБ"
  },
  "lighthouse-core/lib/i18n/i18n.js | displayValueMsSavings": {
    "message": "Потенційне заощадження – {wastedMs, number, milliseconds} мс"
  },
  "lighthouse-core/lib/i18n/i18n.js | documentResourceType": {
    "message": "Документ"
  },
  "lighthouse-core/lib/i18n/i18n.js | estimatedInputLatencyMetric": {
    "message": "Приблизна затримка введення"
  },
  "lighthouse-core/lib/i18n/i18n.js | firstCPUIdleMetric": {
    "message": "Перший простій ЦП"
  },
  "lighthouse-core/lib/i18n/i18n.js | firstContentfulPaintMetric": {
    "message": "First Contentful Paint"
  },
  "lighthouse-core/lib/i18n/i18n.js | firstMeaningfulPaintMetric": {
    "message": "Перше значне відображення"
  },
  "lighthouse-core/lib/i18n/i18n.js | fontResourceType": {
    "message": "Шрифт"
  },
  "lighthouse-core/lib/i18n/i18n.js | imageResourceType": {
    "message": "Зображення"
  },
  "lighthouse-core/lib/i18n/i18n.js | interactiveMetric": {
    "message": "Time to Interactive"
  },
  "lighthouse-core/lib/i18n/i18n.js | largestContentfulPaintMetric": {
    "message": "Largest Contentful Paint"
  },
  "lighthouse-core/lib/i18n/i18n.js | maxPotentialFIDMetric": {
    "message": "Максимальна потенційна затримка відповіді на першу дію"
  },
  "lighthouse-core/lib/i18n/i18n.js | mediaResourceType": {
    "message": "Медіа"
  },
  "lighthouse-core/lib/i18n/i18n.js | ms": {
    "message": "{timeInMs, number, milliseconds} мс"
  },
  "lighthouse-core/lib/i18n/i18n.js | otherResourceType": {
    "message": "Інше"
  },
  "lighthouse-core/lib/i18n/i18n.js | scriptResourceType": {
    "message": "Сценарій"
  },
  "lighthouse-core/lib/i18n/i18n.js | seconds": {
    "message": "{timeInMs, number, seconds} с"
  },
  "lighthouse-core/lib/i18n/i18n.js | speedIndexMetric": {
    "message": "Speed Index"
  },
  "lighthouse-core/lib/i18n/i18n.js | stylesheetResourceType": {
    "message": "Таблиця стилів"
  },
  "lighthouse-core/lib/i18n/i18n.js | thirdPartyResourceType": {
    "message": "Сторонні"
  },
  "lighthouse-core/lib/i18n/i18n.js | totalBlockingTimeMetric": {
    "message": "Total Blocking Time"
  },
  "lighthouse-core/lib/i18n/i18n.js | totalResourceType": {
    "message": "Усього"
  },
  "lighthouse-core/lib/lh-error.js | badTraceRecording": {
    "message": "Не вдалося записати результати трасування для завантаження вашої сторінки. Запустіть інструмент Lighthouse ще раз. ({errorCode})"
  },
  "lighthouse-core/lib/lh-error.js | criTimeout": {
    "message": "Час очікування початкового з’єднання з протоколом Debugger минув."
  },
  "lighthouse-core/lib/lh-error.js | didntCollectScreenshots": {
    "message": "Веб-переглядач Chrome не отримав знімки екрана під час завантаження сторінки. Переконайтеся, що на сторінці є видимий вміст, а потім спробуйте перезапустити інструмент Lighthouse. ({errorCode})"
  },
  "lighthouse-core/lib/lh-error.js | dnsFailure": {
    "message": "DNS-серверам не вдалось обробити вказаний домен."
  },
  "lighthouse-core/lib/lh-error.js | erroredRequiredArtifact": {
    "message": "У збирачі обов'язкових ресурсів {artifactName} сталася помилка: {errorMessage}"
  },
  "lighthouse-core/lib/lh-error.js | internalChromeError": {
    "message": "Сталася внутрішня помилка Chrome. Перезапустіть Chrome і спробуйте знову запустити інструмент Lighthouse."
  },
  "lighthouse-core/lib/lh-error.js | missingRequiredArtifact": {
    "message": "Збирач обов'язкових ресурсів {artifactName} не запущено."
  },
  "lighthouse-core/lib/lh-error.js | notHtml": {
    "message": "Надана сторінка не у форматі HTML (використовується як тип MIME {mimeType})."
  },
  "lighthouse-core/lib/lh-error.js | oldChromeDoesNotSupportFeature": {
    "message": "Ця версія Chrome застаріла та не підтримує функцію \"{featureName}\". Щоб переглянути повну версію результатів, скористайтеся новішою версією."
  },
  "lighthouse-core/lib/lh-error.js | pageLoadFailed": {
    "message": "Інструменту Lighthouse не вдалося безпечно завантажити сторінку, яку ви вказали. Переконайтеся, що ви тестуєте правильну URL-адресу, а сервер належним чином відповідає на всі запити."
  },
  "lighthouse-core/lib/lh-error.js | pageLoadFailedHung": {
    "message": "Інструменту Lighthouse не вдалося безпечно завантажити URL-адресу, яку ви вказали, оскільки сторінка перестала відповідати."
  },
  "lighthouse-core/lib/lh-error.js | pageLoadFailedInsecure": {
    "message": "Указана вами URL-адреса не має дійсного сертифіката безпеки. {securityMessages}"
  },
  "lighthouse-core/lib/lh-error.js | pageLoadFailedInterstitial": {
    "message": "Веб-переглядач Chrome заблокував завантаження сторінки та відобразив проміжний екран. Переконайтеся, що ви тестуєте правильну URL-адресу, а сервер належним чином відповідає на всі запити."
  },
  "lighthouse-core/lib/lh-error.js | pageLoadFailedWithDetails": {
    "message": "Інструменту Lighthouse не вдалося безпечно завантажити сторінку, яку ви вказали. Переконайтеся, що ви тестуєте правильну URL-адресу, а сервер належним чином відповідає на всі запити. (Деталі: {errorDetails})"
  },
  "lighthouse-core/lib/lh-error.js | pageLoadFailedWithStatusCode": {
    "message": "Інструменту Lighthouse не вдалося безпечно завантажити сторінку, яку ви вказали. Переконайтеся, що ви тестуєте правильну URL-адресу, а сервер належним чином відповідає на всі запити. (Код статусу: {statusCode})"
  },
  "lighthouse-core/lib/lh-error.js | pageLoadTookTooLong": {
    "message": "Сторінка завантажувалася задовго. Дотримуйтеся рекомендацій у звіті, щоб зменшити час завантаження сторінки, а потім спробуйте перезапустити інструмент Lighthouse. ({errorCode})"
  },
  "lighthouse-core/lib/lh-error.js | protocolTimeout": {
    "message": "Час очікування відповіді протоколу DevTools перевищив установлений період. (Метод: {protocolMethod})"
  },
  "lighthouse-core/lib/lh-error.js | requestContentTimeout": {
    "message": "Час отримання вмісту ресурсу перевищив установлений час"
  },
  "lighthouse-core/lib/lh-error.js | urlInvalid": {
    "message": "Схоже, указана вами URL-адреса недійсна."
  },
  "lighthouse-core/report/html/renderer/util.js | auditGroupExpandTooltip": {
    "message": "Показати перевірки"
  },
  "lighthouse-core/report/html/renderer/util.js | calculatorLink": {
    "message": "Показати калькулятор."
  },
  "lighthouse-core/report/html/renderer/util.js | crcInitialNavigation": {
    "message": "Початкова навігація"
  },
  "lighthouse-core/report/html/renderer/util.js | crcLongestDurationLabel": {
    "message": "Максимальна критична затримка шляху:"
  },
  "lighthouse-core/report/html/renderer/util.js | dropdownCopyJSON": {
    "message": "Копіювати JSON"
  },
  "lighthouse-core/report/html/renderer/util.js | dropdownDarkTheme": {
    "message": "Увімкнути або вимкнути темну тему"
  },
  "lighthouse-core/report/html/renderer/util.js | dropdownPrintExpanded": {
    "message": "Розгорнути вікно друку"
  },
  "lighthouse-core/report/html/renderer/util.js | dropdownPrintSummary": {
    "message": "Друкувати підсумок"
  },
  "lighthouse-core/report/html/renderer/util.js | dropdownSaveGist": {
    "message": "Зберегти як Gist"
  },
  "lighthouse-core/report/html/renderer/util.js | dropdownSaveHTML": {
    "message": "Зберегти як HTML"
  },
  "lighthouse-core/report/html/renderer/util.js | dropdownSaveJSON": {
    "message": "Зберегти як JSON"
  },
  "lighthouse-core/report/html/renderer/util.js | dropdownViewer": {
    "message": "Відкрити в засобі перегляду"
  },
  "lighthouse-core/report/html/renderer/util.js | errorLabel": {
    "message": "Помилка."
  },
  "lighthouse-core/report/html/renderer/util.js | errorMissingAuditInfo": {
    "message": "Повідомлення про помилку: немає інформації про перевірку"
  },
  "lighthouse-core/report/html/renderer/util.js | footerIssue": {
    "message": "Повідомити про проблему"
  },
  "lighthouse-core/report/html/renderer/util.js | labDataTitle": {
    "message": "Дані тестів"
  },
  "lighthouse-core/report/html/renderer/util.js | lsPerformanceCategoryDescription": {
    "message": "Аналіз [Lighthouse](https://developers.google.com/web/tools/lighthouse/) поточної сторінки в емульованій мобільній мережі. Значення приблизні й можуть відрізнятися."
  },
  "lighthouse-core/report/html/renderer/util.js | manualAuditsGroupTitle": {
    "message": "Додаткові елементи, які потрібно перевірити вручну"
  },
  "lighthouse-core/report/html/renderer/util.js | notApplicableAuditsGroupTitle": {
    "message": "Не застосовуються"
  },
  "lighthouse-core/report/html/renderer/util.js | opportunityResourceColumnLabel": {
    "message": "Можливість"
  },
  "lighthouse-core/report/html/renderer/util.js | opportunitySavingsColumnLabel": {
    "message": "Приблизне заощадження"
  },
  "lighthouse-core/report/html/renderer/util.js | passedAuditsGroupTitle": {
    "message": "Виконані перевірки"
  },
  "lighthouse-core/report/html/renderer/util.js | runtimeDesktopEmulation": {
    "message": "Емульований комп'ютер"
  },
  "lighthouse-core/report/html/renderer/util.js | runtimeMobileEmulation": {
    "message": "Емульований пристрій Moto G4"
  },
  "lighthouse-core/report/html/renderer/util.js | runtimeNoEmulation": {
    "message": "Без емуляції"
  },
  "lighthouse-core/report/html/renderer/util.js | runtimeSettingsBenchmark": {
    "message": "Споживання ЦП/пам'яті"
  },
  "lighthouse-core/report/html/renderer/util.js | runtimeSettingsCPUThrottling": {
    "message": "Обмеження пропускної спроможності ЦП"
  },
  "lighthouse-core/report/html/renderer/util.js | runtimeSettingsChannel": {
    "message": "Канал"
  },
  "lighthouse-core/report/html/renderer/util.js | runtimeSettingsDevice": {
    "message": "Пристрій"
  },
  "lighthouse-core/report/html/renderer/util.js | runtimeSettingsFetchTime": {
    "message": "Час отримання"
  },
  "lighthouse-core/report/html/renderer/util.js | runtimeSettingsNetworkThrottling": {
    "message": "Зменшення пропускної спроможності мережі"
  },
  "lighthouse-core/report/html/renderer/util.js | runtimeSettingsTitle": {
    "message": "Налаштування часу виконання"
  },
  "lighthouse-core/report/html/renderer/util.js | runtimeSettingsUA": {
    "message": "Агент користувача (хост)"
  },
  "lighthouse-core/report/html/renderer/util.js | runtimeSettingsUANetwork": {
    "message": "Агент користувача (мережа)"
  },
  "lighthouse-core/report/html/renderer/util.js | runtimeSettingsUrl": {
    "message": "URL-адреса"
  },
  "lighthouse-core/report/html/renderer/util.js | runtimeUnknown": {
    "message": "Невідомо"
  },
  "lighthouse-core/report/html/renderer/util.js | snippetCollapseButtonLabel": {
    "message": "Згорнути фрагмент"
  },
  "lighthouse-core/report/html/renderer/util.js | snippetExpandButtonLabel": {
    "message": "Розгорнути фрагмент"
  },
  "lighthouse-core/report/html/renderer/util.js | thirdPartyResourcesLabel": {
    "message": "Показати сторонні ресурси"
  },
  "lighthouse-core/report/html/renderer/util.js | throttlingProvided": {
    "message": "Надано середовищем"
  },
  "lighthouse-core/report/html/renderer/util.js | toplevelWarningsMessage": {
    "message": "Під час запуску Lighthouse виникли перелічені нижче проблеми."
  },
  "lighthouse-core/report/html/renderer/util.js | varianceDisclaimer": {
    "message": "Значення приблизні й можуть відрізнятися. [Значення ефективності визначено](https://web.dev/performance-scoring/) на основі цих показників."
  },
  "lighthouse-core/report/html/renderer/util.js | warningAuditsGroupTitle": {
    "message": "Перевірки зі статусом \"Пройдено\", що містять застереження"
  },
  "lighthouse-core/report/html/renderer/util.js | warningHeader": {
    "message": "Застереження. "
  },
  "stack-packs/packs/amp.js | efficient_animated_content": {
    "message": "Для анімованого контенту застосовуйте [amp-anim](https://amp.dev/documentation/components/amp-anim/), щоб зменшити використання ЦП, доки контент поза межами екрана."
  },
  "stack-packs/packs/amp.js | offscreen_images": {
    "message": "Переконайтеся, що ви використовуєте дійсні теги `amp-img` для зображень, які автоматично відкладено завантажуються поза межами першої області перегляду. [Докладніше](https://amp.dev/documentation/guides-and-tutorials/develop/media_iframes_3p/?format=websites#images)."
  },
  "stack-packs/packs/amp.js | render_blocking_resources": {
    "message": "Використовуйте інструменти, наприклад [Оптимізатор сторінок AMP](https://github.com/ampproject/amp-toolbox/tree/main/packages/optimizer), щоб [обробляти макети AMP на сервері](https://amp.dev/documentation/guides-and-tutorials/optimize-and-measure/server-side-rendering/)."
  },
  "stack-packs/packs/amp.js | unminified_css": {
    "message": "Перегляньте [документацію AMP](https://amp.dev/documentation/guides-and-tutorials/develop/style_and_layout/style_pages/), щоб переконатися, що всі стилі підтримуються."
  },
  "stack-packs/packs/amp.js | uses_responsive_images": {
    "message": "Елемент `amp-img` підтримує атрибут `srcset`, щоб на основі розміру екрана указувати, які зображення використовувати.  [Докладніше](https://amp.dev/documentation/guides-and-tutorials/develop/style_and_layout/art_direction/)."
  },
  "stack-packs/packs/amp.js | uses_webp_images": {
    "message": "Можете показувати всі свої компоненти `amp-img` у форматах WebP, указуючи відповідні резервні варіанти для інших веб-переглядачів. [Докладніше](https://amp.dev/documentation/components/amp-img/#example:-specifying-a-fallback-image)."
  },
  "stack-packs/packs/angular.js | dom_size": {
    "message": "Якщо обробляються дуже великі списки, скористайтеся віртуальним прокручуванням за допомогою Component Dev Kit (CDK). [Докладніше](https://web.dev/virtualize-lists-with-angular-cdk/)."
  },
  "stack-packs/packs/angular.js | total_byte_weight": {
    "message": "[Розділіть код на рівні маршруту](https://web.dev/route-level-code-splitting-in-angular/), щоб зменшити розмір пакетів JavaScript. Також можете попередньо кешувати об'єкти за допомогою [синтаксису Service Worker для Angular](https://web.dev/precaching-with-the-angular-service-worker/)."
  },
  "stack-packs/packs/angular.js | unminified_warning": {
    "message": "Якщо ви користуєтесь інтерфейсом командного рядка Angular, переконайтеся, що складання генеруються в режимі робочої версії. [Докладніше](https://angular.io/guide/deployment#enable-runtime-production-mode)."
  },
  "stack-packs/packs/angular.js | unused_javascript": {
    "message": "Якщо ви користуєтесь інтерфейсом командного рядка Angular, додайте карти джерел у робочу версію складання, щоб перевірити пакети. [Докладніше](https://angular.io/guide/deployment#inspect-the-bundles)."
  },
  "stack-packs/packs/angular.js | uses_rel_preload": {
    "message": "Попередньо завантажуйте маршрути, щоб прискорити навігацію. [Докладніше](https://web.dev/route-preloading-in-angular/)."
  },
  "stack-packs/packs/angular.js | uses_responsive_images": {
    "message": "Можете скористатись інструментом `BreakpointObserver` у Component Dev Kit (CDK), щоб керувати точками переходу зображень. [Докладніше](https://material.angular.io/cdk/layout/overview)."
  },
  "stack-packs/packs/magento.js | critical_request_chains": {
    "message": "Якщо ви не створюєте пакет об'єктів JavaScript, можете скористатись [інструментом пакування](https://github.com/magento/baler)."
  },
  "stack-packs/packs/magento.js | disable_bundling": {
    "message": "Вимкніть вбудовану функцію [створення пакетів JavaScript і мініфікації](https://devdocs.magento.com/guides/v2.3/frontend-dev-guide/themes/js-bundling.html) в Magento й натомість скористайтесь [інструментом пакування](https://github.com/magento/baler/)."
  },
  "stack-packs/packs/magento.js | font_display": {
    "message": "Укажіть `@font-display` під час [визначення власних шрифтів](https://devdocs.magento.com/guides/v2.3/frontend-dev-guide/css-topics/using-fonts.html)."
  },
  "stack-packs/packs/magento.js | offscreen_images": {
    "message": "Можете змінити шаблони свого продукту й каталогу, щоб скористатися функцією веб-платформи для [відкладеного завантаження](https://web.dev/native-lazy-loading/)."
  },
  "stack-packs/packs/magento.js | server_response_time": {
    "message": "Скористайтесь [інтеграцією Varnish](https://devdocs.magento.com/guides/v2.3/config-guide/varnish/config-varnish.html) від Magento."
  },
  "stack-packs/packs/magento.js | unminified_css": {
    "message": "Увімкніть опцію \"Зменшувати файли CSS\" у налаштуваннях розробника в магазині. [Докладніше](https://devdocs.magento.com/guides/v2.3/performance-best-practices/configuration.html?itm_source=devdocs&itm_medium=search_page&itm_campaign=federated_search&itm_term=minify%20css%20files)."
  },
  "stack-packs/packs/magento.js | unminified_javascript": {
    "message": "Скористайтеся плагіном [Terser](https://www.npmjs.com/package/terser), щоб зменшити всі об'єкти JavaScript у розгортанні статичного контенту й вимкнути вбудовану функцію мініфікації."
  },
  "stack-packs/packs/magento.js | unused_javascript": {
    "message": "Вимкніть вбудовану функцію [створення пакетів JavaScript](https://devdocs.magento.com/guides/v2.3/frontend-dev-guide/themes/js-bundling.html) у Magento."
  },
  "stack-packs/packs/magento.js | uses_optimized_images": {
    "message": "Можете пошукати на [торговельному майданчику Magento](https://marketplace.magento.com/catalogsearch/result/?q=optimize%20image) різні сторонні розширення для оптимізації зображень."
  },
  "stack-packs/packs/magento.js | uses_rel_preconnect": {
    "message": "Попередньо підключені або завантажені через dns корективи ресурсів можна додати, лише [змінивши макет теми](https://devdocs.magento.com/guides/v2.3/frontend-dev-guide/layouts/xml-manage.html)."
  },
  "stack-packs/packs/magento.js | uses_rel_preload": {
    "message": "Теги `<link rel=preload>` можна додати, лише [змінивши макет теми](https://devdocs.magento.com/guides/v2.3/frontend-dev-guide/layouts/xml-manage.html)."
  },
  "stack-packs/packs/magento.js | uses_webp_images": {
    "message": "На [торговельному майданчику Magento](https://marketplace.magento.com/catalogsearch/result/?q=webp) можна знайти різні сторонні розширення, щоб використовувати новіші формати зображень."
  },
  "stack-packs/packs/react.js | dom_size": {
    "message": "Можете скористатися бібліотекою з \"вікнами\", як-от `react-window`, щоб зменшити кількість створених вузлів DOM, якщо на сторінці обробляється багато повторюваних елементів. [Докладніше](https://web.dev/virtualize-long-lists-react-window/). Крім того, для зменшення кількості повторних обробок скористайтеся [shouldComponentUpdate](https://reactjs.org/docs/optimizing-performance.html#shouldcomponentupdate-in-action), [PureComponent](https://reactjs.org/docs/react-api.html#reactpurecomponent) або [React.memo](https://reactjs.org/docs/react-api.html#reactmemo) і [пропустіть ефекти](https://reactjs.org/docs/hooks-effect.html#tip-optimizing-performance-by-skipping-effects), доки не зміняться певні залежності, якщо ви користуєтеся хуком Effect, щоб покращити ефективність часу виконання."
  },
  "stack-packs/packs/react.js | redirects": {
    "message": "Якщо ви користуєтеся React Router, зменште використання компонента `<Redirect>` для [навігації за маршрутом](https://reacttraining.com/react-router/web/api/Redirect)."
  },
  "stack-packs/packs/react.js | server_response_time": {
    "message": "Якщо ви обробляєте компоненти React на сервері, можете застосувати `renderToNodeStream()` або `renderToStaticNodeStream()`, щоб дозволити клієнту отримувати та вмикати не всю розмітку відразу, а її різні частини. [Докладніше](https://reactjs.org/docs/react-dom-server.html#rendertonodestream)."
  },
  "stack-packs/packs/react.js | unminified_css": {
    "message": "Якщо ваша система складання автоматично зменшує файли CSS, переконайтеся, що ви вводите в дію робочу версію додатка. Це можна перевірити за допомогою розширення Інструменти розробника React. [Докладніше](https://reactjs.org/docs/optimizing-performance.html#use-the-production-build)."
  },
  "stack-packs/packs/react.js | unminified_javascript": {
    "message": "Якщо ваша система збирання автоматично зменшує файли JS, переконайтеся, що ви вводите в дію робочу версію додатка. Це можна перевірити за допомогою розширення Інструменти розробника React. [Докладніше](https://reactjs.org/docs/optimizing-performance.html#use-the-production-build)."
  },
  "stack-packs/packs/react.js | unused_javascript": {
    "message": "Якщо у вас не відбувається обробка на сервері, [розділіть пакети JavaScript](https://web.dev/code-splitting-suspense/) за допомогою `React.lazy()`. Або розділіть код за допомогою сторонньої бібліотеки, як-от [loadable-components](https://www.smooth-code.com/open-source/loadable-components/docs/getting-started/)."
  },
  "stack-packs/packs/react.js | user_timings": {
    "message": "Скористайтеся профілювальником React DevTools, який застосовує Profiler API, щоб визначити ефективність обробки ваших компонентів. [Докладніше.](https://reactjs.org/blog/2018/09/10/introducing-the-react-profiler.html)"
  },
  "stack-packs/packs/wordpress.js | efficient_animated_content": {
    "message": "Спробуйте завантажити файл GIF у сервіс, де його можна вставити як відео HTML5."
  },
  "stack-packs/packs/wordpress.js | offscreen_images": {
    "message": "Установіть [плагін lazy-load від WordPress](https://wordpress.org/plugins/search/lazy+load/), який дає змогу відкласти завантаження закадрових зображень, або виберіть тему, що дозволяє це зробити. Також можете скористатися [плагіном AMP](https://wordpress.org/plugins/amp/)."
  },
  "stack-packs/packs/wordpress.js | render_blocking_resources": {
    "message": "Існує багато плагінів WordPress, які можуть допомогти [вбудувати важливі об'єкти](https://wordpress.org/plugins/search/critical+css/) або [відкласти менш важливі ресурси](https://wordpress.org/plugins/search/defer+css+javascript/). Зауважте, що така оптимізація може порушити функції теми або плагінів, тож доведеться змінити код."
  },
  "stack-packs/packs/wordpress.js | server_response_time": {
    "message": "Теми, плагіни й характеристики сервера впливають на час відповіді. Спробуйте знайти більш оптимізовану тему, підібрати плагін для оптимізації та/або оновити сервер."
  },
  "stack-packs/packs/wordpress.js | total_byte_weight": {
    "message": "Спробуйте показувати витяги в списках дописів (через тег \"більше\"), зменшити кількість показаних публікацій на сторінці, розділити довгі дописи на кілька сторінок або скористатися плагіном, щоб відкласти завантаження коментарів."
  },
  "stack-packs/packs/wordpress.js | unminified_css": {
    "message": "Багато [плагінів WordPress](https://wordpress.org/plugins/search/minify+css/) можуть пришвидшити ваш сайт: вони об'єднують, зменшують і стискають стилі. Також можна скористатися процесом складання, щоб завчасно зменшити розмір, якщо це можливо."
  },
  "stack-packs/packs/wordpress.js | unminified_javascript": {
    "message": "Багато [плагінів WordPress](https://wordpress.org/plugins/search/minify+javascript/) можуть пришвидшити ваш сайт: вони об'єднують, зменшують і стискають сценарії. Також можна скористатися процесом складання, щоб завчасно зменшити розмір, якщо це можливо."
  },
  "stack-packs/packs/wordpress.js | unused_css_rules": {
    "message": "Спробуйте зменшити кількість [плагінів WordPress](https://wordpress.org/plugins/), що завантажують на сторінці непотрібні таблиці стилів CSS. Щоб визначити плагіни, які додають зайві таблиці CSS, перевірте [покриття коду](https://developers.google.com/web/updates/2017/04/devtools-release-notes#coverage) в Chrome DevTools. Ви можете визначити тему чи плагін через URL-адресу таблиці стилів. У покритті коду знайдіть плагіни з багатьма таблицями стилів за великим обсягом червоного тексту. Плагін має ставити таблицю стилів у чергу, лише коли вона дійсно використовується на сторінці."
  },
  "stack-packs/packs/wordpress.js | unused_javascript": {
    "message": "Спробуйте зменшити кількість [плагінів WordPress](https://wordpress.org/plugins/), що завантажують на сторінці непотрібні фрагменти JavaScript. Щоб визначити плагіни, які додають зайвий код JavaScript, перевірте [покриття коду](https://developers.google.com/web/updates/2017/04/devtools-release-notes#coverage) в Chrome DevTools. Ви можете визначити тему чи плагін через URL-адресу сценарію. У покритті коду знайдіть плагіни з багатьма сценаріями за великим обсягом червоного тексту. Плагін має ставити сценарій у чергу, лише коли він дійсно використовується на сторінці."
  },
  "stack-packs/packs/wordpress.js | uses_long_cache_ttl": {
    "message": "Дізнайтеся про [кешування веб-переглядача у WordPress](https://wordpress.org/support/article/optimization/#browser-caching)."
  },
  "stack-packs/packs/wordpress.js | uses_optimized_images": {
    "message": "Спробуйте [плагін WordPress для оптимізації зображень](https://wordpress.org/plugins/search/optimize+images/), який стискає зображення, але зберігає їх якість."
  },
  "stack-packs/packs/wordpress.js | uses_responsive_images": {
    "message": "Завантажуйте зображення через [бібліотеку медіафайлів](https://wordpress.org/support/article/media-library-screen/), щоб переконатися, що вони доступні в потрібному розмірі. Потім вставляйте їх в оптимальному розмірі з бібліотеки або через віджет для зображень (зокрема для адаптивних точок переходу). Використовуйте зображення, що мають `Full Size`, лише якщо вони повністю поміщаються. [Докладніше](https://wordpress.org/support/article/inserting-images-into-posts-and-pages/)."
  },
  "stack-packs/packs/wordpress.js | uses_text_compression": {
    "message": "Ви можете ввімкнути стиснення тексту в конфігурації веб-сервера."
  },
  "stack-packs/packs/wordpress.js | uses_webp_images": {
    "message": "Скористайтеся [плагіном](https://wordpress.org/plugins/search/convert+webp/) або сервісом, який автоматично конвертує завантажені зображення в оптимальні формати."
  }
}<|MERGE_RESOLUTION|>--- conflicted
+++ resolved
@@ -839,12 +839,9 @@
   "lighthouse-core/audits/layout-shift-elements.js | description": {
     "message": "Ці елементи DOM найбільше впливають на сукупне зміщення макета сторінки."
   },
-<<<<<<< HEAD
-=======
   "lighthouse-core/audits/layout-shift-elements.js | displayValue": {
     "message": "{nodeCount,plural, =1{Знайдено 1 елемент}one{Знайдено # елемент}few{Знайдено # елементи}many{Знайдено # елементів}other{Знайдено # елемента}}"
   },
->>>>>>> 8fd7551d
   "lighthouse-core/audits/layout-shift-elements.js | title": {
     "message": "Уникайте великих зсувів макета"
   },
