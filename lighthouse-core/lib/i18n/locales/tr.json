{
  "lighthouse-core/audits/accessibility/accesskeys.js | description": {
    "message": "Erişim anahtarları, kullanıcıların sayfanın bir bölümüne hızlıca odaklanmalarını sağlar. Gezinmenin düzgün bir şekilde gerçekleştirilebilmesi için her bir erişim anahtarının benzersiz olması gerekir [Daha fazla bilgi](https://web.dev/accesskeys/)."
  },
  "lighthouse-core/audits/accessibility/accesskeys.js | failureTitle": {
    "message": "`[accesskey]` değerleri benzersiz değil"
  },
  "lighthouse-core/audits/accessibility/accesskeys.js | title": {
    "message": "`[accesskey]` değerleri benzersiz"
  },
  "lighthouse-core/audits/accessibility/aria-allowed-attr.js | description": {
    "message": "Her ARIA `role`, belirli bir `aria-*` özellik alt kümesini destekler. Bunların eşleşmemesi `aria-*` özelliklerini geçersiz kılar. [Daha fazla bilgi](https://web.dev/aria-allowed-attr/)."
  },
  "lighthouse-core/audits/accessibility/aria-allowed-attr.js | failureTitle": {
    "message": "`[aria-*]` özellikleri, rolleriyle eşleşmiyor"
  },
  "lighthouse-core/audits/accessibility/aria-allowed-attr.js | title": {
    "message": "`[aria-*]` özellikleri rolleriyle eşleşiyor"
  },
  "lighthouse-core/audits/accessibility/aria-hidden-body.js | description": {
    "message": "Ekran okuyucular gibi yardımcı teknolojiler, `aria-hidden=\"true\"` öğesi dokümanın `<body>` kısmında ayarlandığında tutarsız çalışır. [Daha fazla bilgi](https://web.dev/aria-hidden-body/)."
  },
  "lighthouse-core/audits/accessibility/aria-hidden-body.js | failureTitle": {
    "message": "Dokümanın `<body>` kısmında `[aria-hidden=\"true\"]` mevcut"
  },
  "lighthouse-core/audits/accessibility/aria-hidden-body.js | title": {
    "message": "Dokümanın `<body>` kısmında `[aria-hidden=\"true\"]` mevcut değil"
  },
  "lighthouse-core/audits/accessibility/aria-hidden-focus.js | description": {
    "message": "`[aria-hidden=\"true\"]` öğesi içindeki odaklanabilir alt öğeler, bu etkileşimli öğelerin ekran okuyucu gibi yardımcı teknolojilerin kullanıcılarına sunulmasını engeller. [Daha fazla bilgi](https://web.dev/aria-hidden-focus/)."
  },
  "lighthouse-core/audits/accessibility/aria-hidden-focus.js | failureTitle": {
    "message": "`[aria-hidden=\"true\"]` öğelerinde odaklanabilir alt öğe bulunuyor"
  },
  "lighthouse-core/audits/accessibility/aria-hidden-focus.js | title": {
    "message": "`[aria-hidden=\"true\"]` öğelerinde odaklanabilir alt öğe bulunmuyor"
  },
  "lighthouse-core/audits/accessibility/aria-input-field-name.js | description": {
    "message": "Bir giriş alanının erişilebilir özellikli bir adı yoksa ekran okuyucular bu alanı genel adla okuyacağı için bu, ekran okuyuculardan yararlanan kullanıcılar için yararlı olmaz. [Daha fazla bilgi](https://web.dev/aria-input-field-name/)."
  },
  "lighthouse-core/audits/accessibility/aria-input-field-name.js | failureTitle": {
    "message": "ARIA giriş alanlarının erişilebilir özellikli adı yok"
  },
  "lighthouse-core/audits/accessibility/aria-input-field-name.js | title": {
    "message": "ARIA giriş alanları erişilebilir özellikli ada sahip"
  },
  "lighthouse-core/audits/accessibility/aria-required-attr.js | description": {
    "message": "Bazı ARIA rolleri, öğenin durumunu ekran okuyuculara açıklayan gerekli özelliklere sahiptir. [Daha fazla bilgi](https://web.dev/aria-required-attr/)."
  },
  "lighthouse-core/audits/accessibility/aria-required-attr.js | failureTitle": {
    "message": "`[role]` rolleri gereken tüm `[aria-*]` özelliklerine sahip değil"
  },
  "lighthouse-core/audits/accessibility/aria-required-attr.js | title": {
    "message": "`[role]` öğelerinin rolleri, gereken tüm`[aria-*]` özelliklerine sahip"
  },
  "lighthouse-core/audits/accessibility/aria-required-children.js | description": {
    "message": "Bazı ARIA üst rollerinin amaçlanan erişilebilirlik işlevlerini gerçekleştirebilmek için belirli alt rolleri içermesi gerekir. [Daha fazla bilgi](https://web.dev/aria-required-children/)."
  },
  "lighthouse-core/audits/accessibility/aria-required-children.js | failureTitle": {
    "message": "ARIA `[role]` sahibi olup alt öğelerin belirli bir `[role]` içermesini gerektiren öğelerde bu gerekli alt öğelerin bazıları veya hiçbiri bulunmuyor."
  },
  "lighthouse-core/audits/accessibility/aria-required-children.js | title": {
    "message": "ARIA `[role]` sahibi olup alt öğelerin belirli bir `[role]` içermesini gerektiren öğelerde gerekli alt öğelerin hepsi bulunuyor."
  },
  "lighthouse-core/audits/accessibility/aria-required-parent.js | description": {
    "message": "Bazı ARIA alt rollerinin amaçlanan erişilebilirlik işlevlerini gerektiği gibi gerçekleştirebilmesi için belirli üst rollerin içinde bulunması gerekir. [Daha fazla bilgi](https://web.dev/aria-required-parent/)."
  },
  "lighthouse-core/audits/accessibility/aria-required-parent.js | failureTitle": {
    "message": "`[role]` rolleri gerekli üst öğelerinin içinde bulunmuyor"
  },
  "lighthouse-core/audits/accessibility/aria-required-parent.js | title": {
    "message": "`[role]` öğeleri gerekli üst öğelerinin içinde bulunuyor"
  },
  "lighthouse-core/audits/accessibility/aria-roles.js | description": {
    "message": "ARIA rollerinin amaçlanan erişilebilirlik işlevlerini gerçekleştirebilmesi için geçerli değerlere sahip olması gerekir. [Daha fazla bilgi](https://web.dev/aria-roles/)."
  },
  "lighthouse-core/audits/accessibility/aria-roles.js | failureTitle": {
    "message": "`[role]` değerleri geçerli değil"
  },
  "lighthouse-core/audits/accessibility/aria-roles.js | title": {
    "message": "`[role]` değerleri geçerli"
  },
  "lighthouse-core/audits/accessibility/aria-toggle-field-name.js | description": {
    "message": "Bir açma/kapatma alanının erişilebilir özellikli bir adı yoksa ekran okuyucular bu alanı genel adla okuyacağı için bu, ekran okuyuculardan yararlanan kullanıcılar için yararlı olmaz. [Daha fazla bilgi](https://web.dev/aria-toggle-field-name/)."
  },
  "lighthouse-core/audits/accessibility/aria-toggle-field-name.js | failureTitle": {
    "message": "ARIA açma/kapatma alanlarının erişilebilir özellikli adı yok"
  },
  "lighthouse-core/audits/accessibility/aria-toggle-field-name.js | title": {
    "message": "ARIA açma/kapatma alanları erişilebilir özellikli ada sahip"
  },
  "lighthouse-core/audits/accessibility/aria-valid-attr-value.js | description": {
    "message": "Ekran okuyucular gibi yardımcı teknolojiler geçersiz değerlere sahip ARIA özelliklerini yorumlayamaz. [Daha fazla bilgi](https://web.dev/aria-valid-attr-value/)."
  },
  "lighthouse-core/audits/accessibility/aria-valid-attr-value.js | failureTitle": {
    "message": "`[aria-*]` özellikleri geçerli değerlere sahip değil"
  },
  "lighthouse-core/audits/accessibility/aria-valid-attr-value.js | title": {
    "message": "`[aria-*]` özelliklerinin geçerli değerleri var"
  },
  "lighthouse-core/audits/accessibility/aria-valid-attr.js | description": {
    "message": "Ekran okuyucular gibi yardımcı teknolojiler geçersiz adlara sahip ARIA özelliklerini yorumlayamaz. [Daha fazla bilgi](https://web.dev/aria-valid-attr/)."
  },
  "lighthouse-core/audits/accessibility/aria-valid-attr.js | failureTitle": {
    "message": "`[aria-*]` özellikleri geçerli değil veya yanlış yazılmış"
  },
  "lighthouse-core/audits/accessibility/aria-valid-attr.js | title": {
    "message": "`[aria-*]` özellikleri geçerli ve yanlış yazılmamış"
  },
  "lighthouse-core/audits/accessibility/axe-audit.js | failingElementsHeader": {
    "message": "Başarısız Öğeler"
  },
  "lighthouse-core/audits/accessibility/button-name.js | description": {
    "message": "Bir düğmenin erişilebilir özellikli bir adı yoksa ekran okuyucular bu düğmeyi yalnızca \"düğme\" olarak okuyacağı için bu, ekran okuyuculardan yararlanan kullanıcılar için yararlı olmaz. [Daha fazla bilgi](https://web.dev/button-name/)."
  },
  "lighthouse-core/audits/accessibility/button-name.js | failureTitle": {
    "message": "Düğmelerin erişilebilir adları yok"
  },
  "lighthouse-core/audits/accessibility/button-name.js | title": {
    "message": "Düğmeler erişilebilir bir ada sahip"
  },
  "lighthouse-core/audits/accessibility/bypass.js | description": {
    "message": "Tekrar eden içeriği atlamanın yollarını eklemek, klavye kullanıcılarının sayfada daha verimli bir şekilde gezinmesini sağlar. [Daha fazla bilgi](https://web.dev/bypass/)."
  },
  "lighthouse-core/audits/accessibility/bypass.js | failureTitle": {
    "message": "Bu sayfa bir başlık, atlama bağlantısı veya önemli nokta bölgesi içermiyor"
  },
  "lighthouse-core/audits/accessibility/bypass.js | title": {
    "message": "Sayfa bir başlık, atlama bağlantısı veya önemli nokta bölgesi içeriyor"
  },
  "lighthouse-core/audits/accessibility/color-contrast.js | description": {
    "message": "Birçok kullanıcı, düşük kontrastlı metni okumakta zorlanır veya okuyamaz. [Daha fazla bilgi](https://web.dev/color-contrast/)."
  },
  "lighthouse-core/audits/accessibility/color-contrast.js | failureTitle": {
    "message": "Arka plan ve ön plan renkleri yeterli kontrast oranına sahip değil."
  },
  "lighthouse-core/audits/accessibility/color-contrast.js | title": {
    "message": "Arka plan ve ön plan renkleri yeterli kontrast oranına sahip"
  },
  "lighthouse-core/audits/accessibility/definition-list.js | description": {
    "message": "Tanım listeleri gerektiği gibi işaretlenmediğinde ekran okuyucular kafa karışıklığına yol açan veya yanlış çıkışlar sunabilir. [Daha fazla bilgi](https://web.dev/definition-list/)."
  },
  "lighthouse-core/audits/accessibility/definition-list.js | failureTitle": {
    "message": "`<dl>` öğeleri yalnızca gerektiği gibi sıralanmış `<dt>` ve `<dd>` gruplarını, `<script>`, `<template>` veya `<div>` öğelerini içermiyor."
  },
  "lighthouse-core/audits/accessibility/definition-list.js | title": {
    "message": "`<dl>` öğeleri yalnızca gerektiği gibi sıralanmış `<dt>` ve `<dd>` gruplarını, `<script>`, `<template>` veya `<div>` öğelerini içeriyor."
  },
  "lighthouse-core/audits/accessibility/dlitem.js | description": {
    "message": "Tanım listesi öğelerinin (`<dt>` ve `<dd>`) ekran okuyucular tarafından düzgün bir şekilde duyurulabilmesi için üst `<dl>` öğesinin içine yerleştirilmesi gerekir. [Daha fazla bilgi](https://web.dev/dlitem/)."
  },
  "lighthouse-core/audits/accessibility/dlitem.js | failureTitle": {
    "message": "Tanım listesi öğeleri `<dl>` öğeleri arasına yerleştirilmemiş"
  },
  "lighthouse-core/audits/accessibility/dlitem.js | title": {
    "message": "Tanım listesi öğeleri `<dl>` öğeleri arasına yerleştirilmiş"
  },
  "lighthouse-core/audits/accessibility/document-title.js | description": {
    "message": "Başlık, ekran okuyucu kullanıcılarına sayfayla ilgili genel bir fikir verir ve arama motoru kullanıcılarının bir sayfanın aramalarıyla ilgili olup olmadığını belirlemeleri açısından son derece önemlidir. [Daha fazla bilgi](https://web.dev/document-title/)."
  },
  "lighthouse-core/audits/accessibility/document-title.js | failureTitle": {
    "message": "Dokümanın `<title>` öğesi yok"
  },
  "lighthouse-core/audits/accessibility/document-title.js | title": {
    "message": "Doküman geçerli bir `<title>` öğesi içeriyor"
  },
  "lighthouse-core/audits/accessibility/duplicate-id-active.js | description": {
    "message": "Odaklanabilir tüm öğelerde yardımcı teknolojilere görünür olmalarını sağlamak için benzersiz bir `id` olmalıdır. [Daha fazla bilgi](https://web.dev/duplicate-id-active/)."
  },
  "lighthouse-core/audits/accessibility/duplicate-id-active.js | failureTitle": {
    "message": "Etkin, odaklanabilir öğelerdeki `[id]` özellikleri benzersiz değil"
  },
  "lighthouse-core/audits/accessibility/duplicate-id-active.js | title": {
    "message": "Etkin, odaklanabilir öğelerdeki `[id]` özellikleri benzersiz"
  },
  "lighthouse-core/audits/accessibility/duplicate-id-aria.js | description": {
    "message": "ARIA kimliğinin değeri benzersiz olmalıdır. Bunun nedeni, yardımcı teknolojilerin farkına varmadan diğer örnekleri atlamasını önlemektir. [Daha fazla bilgi](https://web.dev/duplicate-id-aria/)."
  },
  "lighthouse-core/audits/accessibility/duplicate-id-aria.js | failureTitle": {
    "message": "ARIA kimlikleri benzersiz değil"
  },
  "lighthouse-core/audits/accessibility/duplicate-id-aria.js | title": {
    "message": "ARIA kimlikleri benzersiz"
  },
  "lighthouse-core/audits/accessibility/form-field-multiple-labels.js | description": {
    "message": "Birden çok etikete sahip form alanları etiketlerin ilkini, sonuncusunu veya tümünü kullanan ekran okuyucular gibi yardımcı teknolojiler tarafından karışıklık yaratacak şekilde okunabilir. [Daha fazla bilgi](https://web.dev/form-field-multiple-labels/)."
  },
  "lighthouse-core/audits/accessibility/form-field-multiple-labels.js | failureTitle": {
    "message": "Form alanlarında birden çok etiket var"
  },
  "lighthouse-core/audits/accessibility/form-field-multiple-labels.js | title": {
    "message": "Hiçbir form alanının birden fazla etiketi yok"
  },
  "lighthouse-core/audits/accessibility/frame-title.js | description": {
    "message": "Ekran okuyucu kullanıcıları, çerçevelerin içeriklerinin açıklanması için çerçeve başlıklarından yararlanır. [Daha fazla bilgi](https://web.dev/frame-title/)."
  },
  "lighthouse-core/audits/accessibility/frame-title.js | failureTitle": {
    "message": "`<frame>` veya `<iframe>` öğelerinin başlığı yok"
  },
  "lighthouse-core/audits/accessibility/frame-title.js | title": {
    "message": "`<frame>` veya `<iframe>` öğesi bir başlığa sahip"
  },
  "lighthouse-core/audits/accessibility/heading-order.js | description": {
    "message": "Düzey atlamayan gerektiği gibi sıralanmış başlıklar sayfanın anlamsal yapısını iletir. Bu şekilde yardımcı teknolojileri kullanırken gezinmeyi ve anlamayı kolaylaştırır. [Daha fazla bilgi](https://web.dev/heading-order/)."
  },
  "lighthouse-core/audits/accessibility/heading-order.js | failureTitle": {
    "message": "Başlık öğeleri sırayla azalan düzende sıralı değil"
  },
  "lighthouse-core/audits/accessibility/heading-order.js | title": {
    "message": "Başlık öğeleri sırayla azalan düzende sıralanmış görüntülenir"
  },
  "lighthouse-core/audits/accessibility/html-has-lang.js | description": {
    "message": "Sayfa bir lang özelliği belirtmezse ekran okuyucu, sayfanın kullanıcı ekran okuyucuyu kurarken seçtiği varsayılan dilde olduğunu varsayar. Sayfa aslında varsayılan dilde değilse ekran okuyucu, sayfanın metnini doğru bir şekilde duyurmayabilir. [Daha fazla bilgi](https://web.dev/html-has-lang/)."
  },
  "lighthouse-core/audits/accessibility/html-has-lang.js | failureTitle": {
    "message": "`<html>` öğesinin `[lang]` özelliği yok"
  },
  "lighthouse-core/audits/accessibility/html-has-lang.js | title": {
    "message": "`<html>` öğesi `[lang]` özelliği içeriyor"
  },
  "lighthouse-core/audits/accessibility/html-lang-valid.js | description": {
    "message": "Geçerli bir [BCP 47 language](https://www.w3.org/International/questions/qa-choosing-language-tags#question) belirtilmesi, ekran okuyucuların metni düzgün bir şekilde duyurmasına yardımcı olur. [Daha fazla bilgi](https://web.dev/html-lang-valid/)."
  },
  "lighthouse-core/audits/accessibility/html-lang-valid.js | failureTitle": {
    "message": "`<html>` öğesi, `[lang]` özelliği için geçerli bir değeri sahip değil."
  },
  "lighthouse-core/audits/accessibility/html-lang-valid.js | title": {
    "message": "`<html>` öğesi, `[lang]` özelliği için geçerli bir değere sahip"
  },
  "lighthouse-core/audits/accessibility/image-alt.js | description": {
    "message": "Bilgilendirme amaçlı öğelerin hedefi, kısa ve açıklayıcı alternatif metinler olmalıdır. Dekoratif öğeler boş bir alt özelliğiyle yok sayılabilir. [Daha fazla bilgi](https://web.dev/image-alt/)."
  },
  "lighthouse-core/audits/accessibility/image-alt.js | failureTitle": {
    "message": "Resim öğelerinin `[alt]` özellikleri yok"
  },
  "lighthouse-core/audits/accessibility/image-alt.js | title": {
    "message": "Resim öğelerinin `[alt]` özellikleri var"
  },
  "lighthouse-core/audits/accessibility/input-image-alt.js | description": {
    "message": "Bir resim `<input>` düğmesi olarak kullanılırken alternatif metin sağlamak, ekran okuyucu kullanıcılarının düğmenin amacını anlamalarına yardımcı olabilir. [Daha fazla bilgi](https://web.dev/input-image-alt/)."
  },
  "lighthouse-core/audits/accessibility/input-image-alt.js | failureTitle": {
    "message": "`<input type=\"image\">` öğelerinin `[alt]` metni yok"
  },
  "lighthouse-core/audits/accessibility/input-image-alt.js | title": {
    "message": "`<input type=\"image\">` öğelerinin `[alt]` metni var"
  },
  "lighthouse-core/audits/accessibility/label.js | description": {
    "message": "Etiketler, form kontrollerinin ekran okuyucular gibi yardımcı teknolojiler tarafından düzgün bir şekilde duyurulmasını sağlar. [Daha fazla bilgi](https://web.dev/label/)."
  },
  "lighthouse-core/audits/accessibility/label.js | failureTitle": {
    "message": "Form öğelerinin ilişkili etiketleri yok"
  },
  "lighthouse-core/audits/accessibility/label.js | title": {
    "message": "Form öğelerinin ilişkili etiketleri var"
  },
  "lighthouse-core/audits/accessibility/layout-table.js | description": {
    "message": "Düzen amaçlı kullanılan bir tablonun, veri öğeleri (ör. th veya başlık öğeleri ya da özet özelliği) içermemesi gerekir. Zira bu durum, ekran okuyucu kullanıcılarının kafa karıştırıcı bir deneyim yaşamalarına neden olabilir. [Daha fazla bilgi](https://web.dev/layout-table/)."
  },
  "lighthouse-core/audits/accessibility/layout-table.js | failureTitle": {
    "message": "Sunu amaçlı `<table>` öğeleri `<th>`, `<caption>` veya `[summary]` özelliğini kullanmaktan kaçınmıyor."
  },
  "lighthouse-core/audits/accessibility/layout-table.js | title": {
    "message": "Sunum amaçlı `<table>` öğeleri `<th>`, `<caption>` veya `[summary]` özelliğini kullanmaktan kaçınıyor."
  },
  "lighthouse-core/audits/accessibility/link-name.js | description": {
    "message": "Ayırt edilebilir, benzersiz ve odaklanılabilir bağlantı metni (ve bağlantı olarak kullanıldığında resimler için alternatif metin), ekran okuyucu kullanıcılarına daha iyi bir gezinme deneyimi sunar. [Daha fazla bilgi](https://web.dev/link-name/)."
  },
  "lighthouse-core/audits/accessibility/link-name.js | failureTitle": {
    "message": "Bağlantıların ayırt edilebilir adları yok"
  },
  "lighthouse-core/audits/accessibility/link-name.js | title": {
    "message": "Bağlantıların ayırt edilebilir adları var"
  },
  "lighthouse-core/audits/accessibility/list.js | description": {
    "message": "Ekran okuyucular listeleri duyurmak için belirli bir yöntem kullanır. Liste yapısının gerektiği gibi olmasını sağlamak, ekran okuyucu çıkışının düzgün olmasına yardımcı olur. [Daha fazla bilgi](https://web.dev/list/)."
  },
  "lighthouse-core/audits/accessibility/list.js | failureTitle": {
    "message": "Listeler yalnızca `<li>` öğelerini ve komut dosyası destekleyen öğeleri (`<script>` ve `<template>`) içermiyor."
  },
  "lighthouse-core/audits/accessibility/list.js | title": {
    "message": "Listeler yalnızca `<li>` öğelerini ve komut dosyası destekleyen öğeleri (`<script>` ve `<template>`) içeriyor."
  },
  "lighthouse-core/audits/accessibility/listitem.js | description": {
    "message": "Ekran okuyucuların liste öğelerini (`<li>`) düzgün bir şekilde okuyabilmesi için liste öğelerinin, üst `<ul>` veya `<ol>` öğesinde yer alması gerekir. [Daha fazla bilgi](https://web.dev/listitem/)."
  },
  "lighthouse-core/audits/accessibility/listitem.js | failureTitle": {
    "message": "Liste öğeleri (`<li>`), `<ul>` veya `<ol>` üst öğelerinde yer almıyor."
  },
  "lighthouse-core/audits/accessibility/listitem.js | title": {
    "message": "Liste öğeleri (`<li>`), `<ul>` veya `<ol>` üst öğelerinde yer alıyor"
  },
  "lighthouse-core/audits/accessibility/meta-refresh.js | description": {
    "message": "Kullanıcılar bir sayfanın otomatik olarak yenileneceğini düşünmez ve bu işlem yeniden sayfanın üst tarafına odaklanılmasına neden olur. Bu durum, can sıkıcı veya kafa karışıklığına yol açan bir deneyime yol açabilir. [Daha fazla bilgi](https://web.dev/meta-refresh/)."
  },
  "lighthouse-core/audits/accessibility/meta-refresh.js | failureTitle": {
    "message": "Doküman `<meta http-equiv=\"refresh\">` kullanıyor"
  },
  "lighthouse-core/audits/accessibility/meta-refresh.js | title": {
    "message": "Doküman `<meta http-equiv=\"refresh\">` öğesini kullanmıyor"
  },
  "lighthouse-core/audits/accessibility/meta-viewport.js | description": {
    "message": "Yakınlaştırmanın devre dışı bırakılması, az gören ve bir web sayfasının içeriğini düzgün bir şekilde görebilmek için ekran büyütme özelliğinden yararlanan kullanıcılar için sorun teşkil eder. [Daha fazla bilgi](https://web.dev/meta-viewport/)."
  },
  "lighthouse-core/audits/accessibility/meta-viewport.js | failureTitle": {
    "message": "`[user-scalable=\"no\"]`, `<meta name=\"viewport\">` öğesinde kullanılmış veya `[maximum-scale]` özelliği 5'ten küçük."
  },
  "lighthouse-core/audits/accessibility/meta-viewport.js | title": {
    "message": "`[user-scalable=\"no\"]`, `<meta name=\"viewport\">` öğesinde kullanılmamış ve `[maximum-scale]` özelliği 5'ten küçük değil."
  },
  "lighthouse-core/audits/accessibility/object-alt.js | description": {
    "message": "Ekran okuyucular metin dışı içeriği çeviremez. `<object>` öğelerine alternatif metin eklemek, ekran okuyucuların ilgili öğenin ne anlama geldiğini kullanıcılara söylemesine yardımcı olur. [Daha fazla bilgi](https://web.dev/object-alt/)."
  },
  "lighthouse-core/audits/accessibility/object-alt.js | failureTitle": {
    "message": "`<object>` öğelerinin `[alt]` metni yok"
  },
  "lighthouse-core/audits/accessibility/object-alt.js | title": {
    "message": "`<object>` öğelerinin `[alt]` metni var"
  },
  "lighthouse-core/audits/accessibility/tabindex.js | description": {
    "message": "0'dan büyük bir değer, açık bir gezinme sıralamasını belirtir. Bu durum teknik olarak geçerli olsa da yardımcı teknolojilerden yararlanan kullanıcıların genellikle sinir bozucu deneyimler yaşamalarına neden olur. [Daha fazla bilgi](https://web.dev/tabindex/)."
  },
  "lighthouse-core/audits/accessibility/tabindex.js | failureTitle": {
    "message": "Bazı öğeler 0'dan büyük bir `[tabindex]` değeri içeriyor"
  },
  "lighthouse-core/audits/accessibility/tabindex.js | title": {
    "message": "Hiçbir öğe 0'dan büyük `[tabindex]` değeri içermiyor"
  },
  "lighthouse-core/audits/accessibility/td-headers-attr.js | description": {
    "message": "Ekran okuyucuların tablolarda daha kolay gezinmeyi sağlayan özellikleri vardır. `[headers]` özelliğini kullanan`<td>` hücrelerinin yalnızca aynı tablodaki diğer hücrelere atıfta bulunmasını sağlamak, ekran okuyucu kullanıcılarına daha iyi bir deneyim sunabilir. [Daha fazla bilgi](https://web.dev/td-headers-attr/)."
  },
  "lighthouse-core/audits/accessibility/td-headers-attr.js | failureTitle": {
    "message": "`<table>` öğesinde olup `[headers]` özelliğini kullanan hücrelerin atıfta bulunduğu öğe `id` aynı tabloda yer almıyor."
  },
  "lighthouse-core/audits/accessibility/td-headers-attr.js | title": {
    "message": "`<table>` öğesinde olup `[headers]` özelliğini kullanan hücreler, aynı tablodaki tablo hücrelerine atıfta bulunuyor."
  },
  "lighthouse-core/audits/accessibility/th-has-data-cells.js | description": {
    "message": "Ekran okuyucuların tablolarda daha kolay gezinmeyi sağlayan özellikleri vardır. Tablo başlıklarının her zaman bazı hücre kümelerine atıfta bulunmasını sağlamak, ekran okuyucu kullanıcılarına daha iyi bir deneyim sunabilir. [Daha fazla bilgi](https://web.dev/th-has-data-cells/)."
  },
  "lighthouse-core/audits/accessibility/th-has-data-cells.js | failureTitle": {
    "message": "`<th>` öğelerinin ve `[role=\"columnheader\"/\"rowheader\"]` içeren öğelerin açıkladıkları veri hücreleri yok."
  },
  "lighthouse-core/audits/accessibility/th-has-data-cells.js | title": {
    "message": "`<th>` öğelerinin ve`[role=\"columnheader\"/\"rowheader\"]` içeren öğelerin açıkladıkları veri hücreleri var."
  },
  "lighthouse-core/audits/accessibility/valid-lang.js | description": {
    "message": "Öğelerde geçerli bir [BCP 47 language](https://www.w3.org/International/questions/qa-choosing-language-tags#question) belirtilmesi, ekran okuyucunun metni doğru telaffuz etmesini sağlar. [Daha fazla bilgi](https://web.dev/valid-lang/)."
  },
  "lighthouse-core/audits/accessibility/valid-lang.js | failureTitle": {
    "message": "`[lang]` özellikleri geçerli bir değere sahip değil"
  },
  "lighthouse-core/audits/accessibility/valid-lang.js | title": {
    "message": "`[lang]` özellikleri geçerli bir değere sahip"
  },
  "lighthouse-core/audits/accessibility/video-caption.js | description": {
    "message": "Bir videoda altyazının yer alması işitme engelli ve işitme zorluğuna sahip kullanıcıların videonun bilgilerine daha kolay erişmelerini sağlar. [Daha fazla bilgi](https://web.dev/video-caption/)."
  },
  "lighthouse-core/audits/accessibility/video-caption.js | failureTitle": {
    "message": "`<video>` öğelerinde `[kind=\"captions\"]` içeren bir `<track>` öğesi bulunmuyor."
  },
  "lighthouse-core/audits/accessibility/video-caption.js | title": {
    "message": "`<video>` öğelerinde `[kind=\"captions\"]`içeren bir `<track>` öğesi bulunuyor"
  },
  "lighthouse-core/audits/accessibility/video-description.js | description": {
    "message": "Sesli açıklamalar, videolarla ilgili olarak diyaloğun sağlayamayacağı bilgiler (ör. yüz ifadeleri ve sahneler) sağlar. [Daha fazla bilgi](https://web.dev/video-description/)."
  },
  "lighthouse-core/audits/accessibility/video-description.js | failureTitle": {
    "message": "`<video>` öğelerinde `[kind=\"description\"]` içeren bir `<track>` öğesi bulunmuyor."
  },
  "lighthouse-core/audits/accessibility/video-description.js | title": {
    "message": "`<video>` öğelerinde `[kind=\"description\"]`içeren bir `<track>` öğesi bulunuyor"
  },
  "lighthouse-core/audits/apple-touch-icon.js | description": {
    "message": "Kullanıcılar ana ekranlarına progresif web uygulaması eklerinde iOS'ta ideal görünüm için bir `apple-touch-icon` öğesi tanımlayın. Tanım, saydam olmayan bir 192 piksel (veya 180 piksel) kare PNG'ye götürmelidir. [Daha Fazla Bilgi](https://web.dev/apple-touch-icon/)."
  },
  "lighthouse-core/audits/apple-touch-icon.js | failureTitle": {
    "message": "Geçerli bir `apple-touch-icon` öğesi içermiyor"
  },
  "lighthouse-core/audits/apple-touch-icon.js | precomposedWarning": {
    "message": "`apple-touch-icon-precomposed` güncel değil; `apple-touch-icon` tercih edilir."
  },
  "lighthouse-core/audits/apple-touch-icon.js | title": {
    "message": "Geçerli bir `apple-touch-icon` sunuyor"
  },
  "lighthouse-core/audits/bootup-time.js | chromeExtensionsWarning": {
    "message": "Chrome uzantıları bu sayfanın yükleme performansını olumsuz etkilemiştir. Sayfayı gizli modda veya uzantı içermeyen bir Chrome profilinden denetlemeyi deneyin."
  },
  "lighthouse-core/audits/bootup-time.js | columnScriptEval": {
    "message": "Komut Dosyası Değerlendirmesi"
  },
  "lighthouse-core/audits/bootup-time.js | columnScriptParse": {
    "message": "Komut Dosyası Ayrıştırma"
  },
  "lighthouse-core/audits/bootup-time.js | columnTotal": {
    "message": "Toplam CPU Süresi"
  },
  "lighthouse-core/audits/bootup-time.js | description": {
    "message": "JS'yi ayrıştırma, derleme ve yürütme için harcanan zamanı kısaltmayı düşünün. Daha küçük JS yüklerinin sağlanması bu konuda yardımcı olabilir. [Daha fazla bilgi](https://web.dev/bootup-time/)."
  },
  "lighthouse-core/audits/bootup-time.js | failureTitle": {
    "message": "JavaScript yürütme süresini azaltın"
  },
  "lighthouse-core/audits/bootup-time.js | title": {
    "message": "JavaScript yürütme süresi"
  },
  "lighthouse-core/audits/byte-efficiency/duplicated-javascript.js | description": {
    "message": "Ağ etkinliğinin kullandığı bayt sayısını azaltmak için paketlerden büyük, yinelenen JavaScript modüllerini kaldırın. "
  },
  "lighthouse-core/audits/byte-efficiency/duplicated-javascript.js | title": {
    "message": "JavaScript paketlerindeki yinelenen modülleri kaldırın"
  },
  "lighthouse-core/audits/byte-efficiency/efficient-animated-content.js | description": {
    "message": "Büyük GIF'ler, animasyonlu içeriğin sunulmasında verimli olmaz. Ağ veri miktarından tasarruf etmek üzere animasyonlar için MPEG4/WebM videoları ve statik resimler için GIF yerine PNG/WebP kullanma seçeneğini değerlendirin. [Daha fazla bilgi](https://web.dev/efficient-animated-content/)"
  },
  "lighthouse-core/audits/byte-efficiency/efficient-animated-content.js | title": {
    "message": "Animasyonlu içerik için video biçimleri kullanın"
  },
  "lighthouse-core/audits/byte-efficiency/legacy-javascript.js | description": {
    "message": "Çoklu dolgular ve dönüşümler, eski tarayıcıların yeni JavaScript özelliklerini kullanmasını sağlar. Ancak, çoğu modern tarayıcılar için gerekli değildir. Eski tarayıcılara verilen desteği tutarken, modern tarayıcılara gönderilen kod miktarını azaltmak üzere modüllü/modülsüz özellik algılamayı kullanarak JavaScript paketiniz için modern bir komut dosyası dağıtım stratejisi kullanın. [Daha Fazla Bilgi](https://philipwalton.com/articles/deploying-es2015-code-in-production-today/)"
  },
  "lighthouse-core/audits/byte-efficiency/legacy-javascript.js | title": {
    "message": "Modern tarayıcılara eski JavaScript sunmaktan kaçının"
  },
  "lighthouse-core/audits/byte-efficiency/offscreen-images.js | description": {
    "message": "Etkileşim için hazır olma süresini kısaltmak için ekran dışı ve gizli resimleri, tüm kritik kaynakların yüklenmesi bittikten sonra gecikmeli olarak yükleme seçeneğini değerlendirin. [Daha fazla bilgi](https://web.dev/offscreen-images/)."
  },
  "lighthouse-core/audits/byte-efficiency/offscreen-images.js | title": {
    "message": "Ekran dışındaki resimleri ertele"
  },
  "lighthouse-core/audits/byte-efficiency/render-blocking-resources.js | description": {
    "message": "Kaynaklar, sayfanızda ilk boyamayı engelliyor. Kritik JS/CSS'yi satır içinde yayınlama ve kritik olmayan tüm JS/stilleri erteleme seçeneğini değerlendirin. [Daha fazla bilgi](https://web.dev/render-blocking-resources/)."
  },
  "lighthouse-core/audits/byte-efficiency/render-blocking-resources.js | title": {
    "message": "Oluşturmayı engelleyen kaynakları ortadan kaldırın"
  },
  "lighthouse-core/audits/byte-efficiency/total-byte-weight.js | description": {
    "message": "Büyük ağ yükleri kullanıcılar için parasal maliyet anlamına gelir ve yükleme sürelerinin uzamasında yüksek bir etkiye sahiptir. [Daha fazla bilgi](https://web.dev/total-byte-weight/)."
  },
  "lighthouse-core/audits/byte-efficiency/total-byte-weight.js | displayValue": {
    "message": "Toplam boyut {totalBytes, number, bytes} KiB'tı"
  },
  "lighthouse-core/audits/byte-efficiency/total-byte-weight.js | failureTitle": {
    "message": "Çok büyük ağ yüklerinden kaçının"
  },
  "lighthouse-core/audits/byte-efficiency/total-byte-weight.js | title": {
    "message": "Çok büyük ağ yüklerini önler"
  },
  "lighthouse-core/audits/byte-efficiency/unminified-css.js | description": {
    "message": "CSS dosyalarının küçültülmesi ağ yükü boyutlarını azaltabilir. [Daha fazla bilgi](https://web.dev/unminified-css/)."
  },
  "lighthouse-core/audits/byte-efficiency/unminified-css.js | title": {
    "message": "CSS'yi küçültün"
  },
  "lighthouse-core/audits/byte-efficiency/unminified-javascript.js | description": {
    "message": "JavaScript dosyalarının küçültülmesi yük boyutlarını azaltabilir ve komut dosyası ayrıştırma süresini kısaltabilir. [Daha fazla bilgi](https://web.dev/unminified-javascript/)."
  },
  "lighthouse-core/audits/byte-efficiency/unminified-javascript.js | title": {
    "message": "JavaScript'i küçült"
  },
  "lighthouse-core/audits/byte-efficiency/unused-css-rules.js | description": {
    "message": "Ağ etkinliğinin gereksiz yere kullandığı bayt sayısını azaltmak için, kullanılmayan kuralları stil sayfalarından kaldırın ve ekranın üst kısmında içerik için kullanılmayan CSS'nin yüklenmesini erteleyin. [Daha fazla bilgi](https://web.dev/unused-css-rules/)."
  },
  "lighthouse-core/audits/byte-efficiency/unused-css-rules.js | title": {
    "message": "Kullanılmayan CSS'yi kaldırın"
  },
  "lighthouse-core/audits/byte-efficiency/unused-javascript.js | description": {
    "message": "Ağ etkinliğinin kullandığı bayt sayısını azaltmak için kullanılmayan JavaScript'i kaldırın. [Daha fazla bilgi](https://web.dev/unused-javascript/)."
  },
  "lighthouse-core/audits/byte-efficiency/unused-javascript.js | title": {
    "message": "Kullanılmayan JavaScript'i kaldırın"
  },
  "lighthouse-core/audits/byte-efficiency/uses-long-cache-ttl.js | description": {
    "message": "Uzun önbellek ömrü, sayfanızın tekrar ziyaret edilmesi sürecini hızlandırabilir. [Daha fazla bilgi](https://web.dev/uses-long-cache-ttl/)."
  },
  "lighthouse-core/audits/byte-efficiency/uses-long-cache-ttl.js | displayValue": {
    "message": "{itemCount,plural, =1{1 kaynak bulundu}other{# kaynak bulundu}}"
  },
  "lighthouse-core/audits/byte-efficiency/uses-long-cache-ttl.js | failureTitle": {
    "message": "Statik öğeleri verimli bir önbellek politikasıyla yayınlayın"
  },
  "lighthouse-core/audits/byte-efficiency/uses-long-cache-ttl.js | title": {
    "message": "Statik öğelerde verimli önbellek politikası kullanır"
  },
  "lighthouse-core/audits/byte-efficiency/uses-optimized-images.js | description": {
    "message": "Optimize edilmiş resimler daha hızlı yüklenir ve daha az hücresel veri kullanır. [Daha fazla bilgi](https://web.dev/uses-optimized-images/)."
  },
  "lighthouse-core/audits/byte-efficiency/uses-optimized-images.js | title": {
    "message": "Resimleri verimli bir şekilde kodlayın"
  },
  "lighthouse-core/audits/byte-efficiency/uses-responsive-images.js | description": {
    "message": "Hücresel veriden tasarruf etmek ve yükleme süresini kısaltmak için uygun boyutlu resimler sunun. [Daha fazla bilgi](https://web.dev/uses-responsive-images/)."
  },
  "lighthouse-core/audits/byte-efficiency/uses-responsive-images.js | title": {
    "message": "Doğru boyuta sahip resimler"
  },
  "lighthouse-core/audits/byte-efficiency/uses-text-compression.js | description": {
    "message": "Metne dayalı kaynaklar, toplam ağ baytı sayısını en aza indirmek için sıkıştırılarak (gizp, deflate veya brotli) yayınlanmalıdır. [Daha fazla bilgi](https://web.dev/uses-text-compression/)."
  },
  "lighthouse-core/audits/byte-efficiency/uses-text-compression.js | title": {
    "message": "Metin sıkıştırmayı etkinleştirin"
  },
  "lighthouse-core/audits/byte-efficiency/uses-webp-images.js | description": {
    "message": "JPEG 2000, JPEG XR ve WebP gibi resim biçimleri genellikle PNG veya JPEG'den daha iyi sıkıştırma sağlar. Böylece indirme işlemleri daha hızlı tamamlanır ve veri tüketimi daha az olur. [Daha fazla bilgi](https://web.dev/uses-webp-images/)."
  },
  "lighthouse-core/audits/byte-efficiency/uses-webp-images.js | title": {
    "message": "Resimleri yeni nesil biçimlerde yayınlayın"
  },
  "lighthouse-core/audits/content-width.js | description": {
    "message": "Uygulamanızın içeriğinin genişliği, görüntü alanının genişliğiyle eşleşmiyorsa uygulamanız mobil ekranlar için optimize edilmemiş olabilir. [Daha fazla bilgi](https://web.dev/content-width/)."
  },
  "lighthouse-core/audits/content-width.js | explanation": {
    "message": "{innerWidth} piksel görüntü alanı boyutu, {outerWidth} piksel pencere boyutuyla eşleşmiyor."
  },
  "lighthouse-core/audits/content-width.js | failureTitle": {
    "message": "İçerik, görüntü alanı için doğru boyutlandırılmadı"
  },
  "lighthouse-core/audits/content-width.js | title": {
    "message": "İçerik görüntü alanı için doğru boyutlandırıldı"
  },
  "lighthouse-core/audits/critical-request-chains.js | description": {
    "message": "Aşağıdaki Kritik İstek Zincirleri, hangi kaynakların yüksek öncelikle yüklendiğini göstermektedir. Sayfa yüklemesini iyileştirmek için zincir uzunluğunu azaltma, kaynakların indirme boyutunu küçültme veya gereksiz kaynakların indirilmesini erteleme seçeneğini değerlendirin. [Daha fazla bilgi](https://web.dev/critical-request-chains/)."
  },
  "lighthouse-core/audits/critical-request-chains.js | displayValue": {
    "message": "{itemCount,plural, =1{1 zincir bulundu}other{# zincir bulundu}}"
  },
  "lighthouse-core/audits/critical-request-chains.js | title": {
    "message": "Kritik istek zinciri oluşturmaktan kaçın"
  },
  "lighthouse-core/audits/deprecations.js | columnDeprecate": {
    "message": "Kullanımdan Kaldırma / Uyarı"
  },
  "lighthouse-core/audits/deprecations.js | columnLine": {
    "message": "Satır"
  },
  "lighthouse-core/audits/deprecations.js | description": {
    "message": "Kullanımdan kaldırılan API'ler sonunda tarayıcıdan kaldırılacaktır. [Daha fazla bilgi](https://web.dev/deprecations/)."
  },
  "lighthouse-core/audits/deprecations.js | displayValue": {
    "message": "{itemCount,plural, =1{1 uyarı bulundu}other{# uyarı bulundu}}"
  },
  "lighthouse-core/audits/deprecations.js | failureTitle": {
    "message": "Kullanımdan kaldırılan API'leri kullanıyor"
  },
  "lighthouse-core/audits/deprecations.js | title": {
    "message": "Kullanımdan kaldırılan API'leri içermiyor"
  },
  "lighthouse-core/audits/dobetterweb/appcache-manifest.js | description": {
    "message": "Application Cache API'si kullanımdan kaldırılmıştır. [Daha fazla bilgi](https://web.dev/appcache-manifest/)."
  },
  "lighthouse-core/audits/dobetterweb/appcache-manifest.js | displayValue": {
    "message": "\"{AppCacheManifest}\" bulundu"
  },
  "lighthouse-core/audits/dobetterweb/appcache-manifest.js | failureTitle": {
    "message": "Uygulama Önbelleği Kullanma"
  },
  "lighthouse-core/audits/dobetterweb/appcache-manifest.js | title": {
    "message": "Uygulama Önbelleği Kullanılmıyor"
  },
  "lighthouse-core/audits/dobetterweb/charset.js | description": {
    "message": "Karakter kodlama tanımlaması gerekiyor. Bu, HTML'nin ilk 1.024 baytı içinde veya İçerik Türü HTTP yanıt başlığında bir <meta> etiketi ile yapılabilir. [Daha fazla bilgi](https://web.dev/charset/)."
  },
  "lighthouse-core/audits/dobetterweb/charset.js | failureTitle": {
    "message": "Karakter kümesi tanımlaması eksik veya HTML'de çok geç gerçekleşiyor"
  },
  "lighthouse-core/audits/dobetterweb/charset.js | title": {
    "message": "Karakter kümesini düzgün şekilde tanımlıyor"
  },
  "lighthouse-core/audits/dobetterweb/doctype.js | description": {
    "message": "Bir DOCTYPE belirlemek, tarayıcının Quirks moduna geçmesini önler. [Daha fazla bilgi](https://web.dev/doctype/)."
  },
  "lighthouse-core/audits/dobetterweb/doctype.js | explanationBadDoctype": {
    "message": "DOCTYPE adı, küçük harf `html` dizesi olmalıdır"
  },
  "lighthouse-core/audits/dobetterweb/doctype.js | explanationNoDoctype": {
    "message": "Doküman bir DOCTYPE içermelidir"
  },
  "lighthouse-core/audits/dobetterweb/doctype.js | explanationPublicId": {
    "message": "Beklenen publicId boş bir dize olmalı"
  },
  "lighthouse-core/audits/dobetterweb/doctype.js | explanationSystemId": {
    "message": "Beklenen systemId boş bir dize olmalı"
  },
  "lighthouse-core/audits/dobetterweb/doctype.js | failureTitle": {
    "message": "Sayfada HTML DOCTYPE eksik, bu nedenle Quirks modunu tetikliyor"
  },
  "lighthouse-core/audits/dobetterweb/doctype.js | title": {
    "message": "Sayfa HTML DOCTYPE içeriyor"
  },
  "lighthouse-core/audits/dobetterweb/dom-size.js | columnStatistic": {
    "message": "İstatistik"
  },
  "lighthouse-core/audits/dobetterweb/dom-size.js | columnValue": {
    "message": "Değer"
  },
  "lighthouse-core/audits/dobetterweb/dom-size.js | description": {
    "message": "Büyük bir DOM, bellek kullanımını artırarak daha uzun [stil hesaplamalarına](https://developers.google.com/web/fundamentals/performance/rendering/reduce-the-scope-and-complexity-of-style-calculations), neden olabilir ve yüksek maliyetli [düzen yeniden düzenlemeleri](https://developers.google.com/speed/articles/reflow) üretebilir. [Daha fazla bilgi](https://web.dev/dom-size/)."
  },
  "lighthouse-core/audits/dobetterweb/dom-size.js | displayValue": {
    "message": "{itemCount,plural, =1{1 öğe}other{# öğe}}"
  },
  "lighthouse-core/audits/dobetterweb/dom-size.js | failureTitle": {
    "message": "Aşırı büyük bir DOM boyutundan kaçının"
  },
  "lighthouse-core/audits/dobetterweb/dom-size.js | statisticDOMDepth": {
    "message": "Maksimum DOM Derinliği"
  },
  "lighthouse-core/audits/dobetterweb/dom-size.js | statisticDOMElements": {
    "message": "Tüm DOM Öğeleri"
  },
  "lighthouse-core/audits/dobetterweb/dom-size.js | statisticDOMWidth": {
    "message": "Maksimum Alt Öğe"
  },
  "lighthouse-core/audits/dobetterweb/dom-size.js | title": {
    "message": "Aşırı büyük bir DOM boyutunu önler"
  },
  "lighthouse-core/audits/dobetterweb/external-anchors-use-rel-noopener.js | columnFailingAnchors": {
    "message": "Başarısız Bağlantılar"
  },
  "lighthouse-core/audits/dobetterweb/external-anchors-use-rel-noopener.js | description": {
    "message": "Performansı artırmak ve güvenlik açıklarını önlemek için harici bağlantılara `rel=\"noopener\"` veya `rel=\"noreferrer\"` ekleyin. [Daha fazla bilgi](https://web.dev/external-anchors-use-rel-noopener/)."
  },
  "lighthouse-core/audits/dobetterweb/external-anchors-use-rel-noopener.js | failureTitle": {
    "message": "Çapraz kökenli hedeflere bağlantılar güvenli değildir"
  },
  "lighthouse-core/audits/dobetterweb/external-anchors-use-rel-noopener.js | title": {
    "message": "Çapraz kökenli hedeflere bağlantılar güvenli"
  },
  "lighthouse-core/audits/dobetterweb/external-anchors-use-rel-noopener.js | warning": {
    "message": "Bağlantı için hedef belirlenemedi ({anchorHTML}). Köprü olarak kullanılmadıysa target=_blank öğesini kaldırmayı değerlendirin."
  },
  "lighthouse-core/audits/dobetterweb/geolocation-on-start.js | description": {
    "message": "Kullanıcılar herhangi bir bağlam olmadan konum bilgilerini isteyen sitelere şüpheyle bakarlar veya bu istek karşısında şaşırırlar. Onun yerine isteği bir kullanıcı işlemine bağlamayı değerlendirin. [Daha fazla bilgi](https://web.dev/geolocation-on-start/)."
  },
  "lighthouse-core/audits/dobetterweb/geolocation-on-start.js | failureTitle": {
    "message": "Sayfa yüklemede coğrafi konum izni istiyor"
  },
  "lighthouse-core/audits/dobetterweb/geolocation-on-start.js | title": {
    "message": "Sayfa yüklemede coğrafi konum izni istemiyor"
  },
  "lighthouse-core/audits/dobetterweb/js-libraries.js | columnVersion": {
    "message": "Sürüm"
  },
  "lighthouse-core/audits/dobetterweb/js-libraries.js | description": {
    "message": "Sayfadaki tüm JavaScript kitaplıkları kullanıcı arabirimleri algılandı. [Daha fazla bilgi](https://web.dev/js-libraries/)."
  },
  "lighthouse-core/audits/dobetterweb/js-libraries.js | title": {
    "message": "JavaScript kitaplıkları algılandı"
  },
  "lighthouse-core/audits/dobetterweb/no-document-write.js | description": {
    "message": "`document.write()` aracılığıyla dinamik olarak enjekte edilen harici komut dosyaları, yavaş bağlantıdaki kullanıcılar için sayfa yüklemeyi onlarca saniye geciktirebilir. [Daha fazla bilgi](https://web.dev/no-document-write/)."
  },
  "lighthouse-core/audits/dobetterweb/no-document-write.js | failureTitle": {
    "message": "`document.write()` kullanmaktan kaçının"
  },
  "lighthouse-core/audits/dobetterweb/no-document-write.js | title": {
    "message": "`document.write()` öğesinden kaçınıyor"
  },
  "lighthouse-core/audits/dobetterweb/no-vulnerable-libraries.js | columnSeverity": {
    "message": "En Yüksek Önem Derecesi"
  },
  "lighthouse-core/audits/dobetterweb/no-vulnerable-libraries.js | columnVersion": {
    "message": "Kitaplık Sürümü"
  },
  "lighthouse-core/audits/dobetterweb/no-vulnerable-libraries.js | columnVuln": {
    "message": "Güvenlik Açığı Sayısı"
  },
  "lighthouse-core/audits/dobetterweb/no-vulnerable-libraries.js | description": {
    "message": "Bazı üçüncü taraf komut dosyaları, saldırganlar tarafından kolayca belirlenen ve istismar edilen bilinen güvenlik açıkları içerebilir. [Daha fazla bilgi](https://web.dev/no-vulnerable-libraries/)."
  },
  "lighthouse-core/audits/dobetterweb/no-vulnerable-libraries.js | displayValue": {
    "message": "{itemCount,plural, =1{1 güvenlik açığı algılandı}other{# güvenlik açığı algılandı}}"
  },
  "lighthouse-core/audits/dobetterweb/no-vulnerable-libraries.js | failureTitle": {
    "message": "Bilinen güvenlik açıklarına sahip JavaScript kitaplıkları kullanıcı arabirimi içeriyor"
  },
  "lighthouse-core/audits/dobetterweb/no-vulnerable-libraries.js | rowSeverityHigh": {
    "message": "Yüksek"
  },
  "lighthouse-core/audits/dobetterweb/no-vulnerable-libraries.js | rowSeverityLow": {
    "message": "Düşük"
  },
  "lighthouse-core/audits/dobetterweb/no-vulnerable-libraries.js | rowSeverityMedium": {
    "message": "Orta"
  },
  "lighthouse-core/audits/dobetterweb/no-vulnerable-libraries.js | title": {
    "message": "Bilinen güvenlik açıklarına sahip JavaScript kitaplıkları kullanıcı arabirimini önlüyor"
  },
  "lighthouse-core/audits/dobetterweb/notification-on-start.js | description": {
    "message": "Kullanıcılar herhangi bir bağlam olmadan bildirim göndermek isteyen sitelere şüpheyle bakarlar veya bu istek karşısında şaşırırlar. Onun yerine isteği kullanıcı hareketlerine bağlamayı değerlendirin. [Daha fazla bilgi](https://web.dev/notification-on-start/)."
  },
  "lighthouse-core/audits/dobetterweb/notification-on-start.js | failureTitle": {
    "message": "Sayfa yüklemede bildirim izni istiyor"
  },
  "lighthouse-core/audits/dobetterweb/notification-on-start.js | title": {
    "message": "Sayfa yüklemede bildirim izni istemiyor"
  },
  "lighthouse-core/audits/dobetterweb/password-inputs-can-be-pasted-into.js | description": {
    "message": "Şifre yapıştırmanın engellenmesi, iyi güvenlik politikasına zarar verir. [Daha fazla bilgi](https://web.dev/password-inputs-can-be-pasted-into/)."
  },
  "lighthouse-core/audits/dobetterweb/password-inputs-can-be-pasted-into.js | failureTitle": {
    "message": "Kullanıcıların şifre alanlarına yapıştırmalarını önler"
  },
  "lighthouse-core/audits/dobetterweb/password-inputs-can-be-pasted-into.js | title": {
    "message": "Kullanıcıların şifre alanlarına yapıştırmalarına izin verir"
  },
  "lighthouse-core/audits/dobetterweb/uses-http2.js | columnProtocol": {
    "message": "Protokol"
  },
  "lighthouse-core/audits/dobetterweb/uses-http2.js | description": {
    "message": "HTTP/2, HTTP/1.1'e kıyasla ikili başlıklar, çoğullama ve sunucu push mesajları dahil olmak üzere birçok avantaj sunar. [Daha fazla bilgi](https://web.dev/uses-http2/)."
  },
  "lighthouse-core/audits/dobetterweb/uses-http2.js | displayValue": {
    "message": "{itemCount,plural, =1{1 istek HTTP/2 üzerinden sunulmuyor}other{# istek HTTP/2 üzerinden sunulmuyor}}"
  },
  "lighthouse-core/audits/dobetterweb/uses-http2.js | title": {
    "message": "Use HTTP/2"
  },
  "lighthouse-core/audits/dobetterweb/uses-passive-event-listeners.js | description": {
    "message": "Sayfanızın kaydırma performansını artırmak için dokunma ve ve tekerlek etkinliği işleyicilerini `passive` olarak işaretlemeyi değerlendirin. [Daha fazla bilgi](https://web.dev/uses-passive-event-listeners/)."
  },
  "lighthouse-core/audits/dobetterweb/uses-passive-event-listeners.js | failureTitle": {
    "message": "Kaydırma performansını artırmak için pasif işleyicileri kullanmıyor"
  },
  "lighthouse-core/audits/dobetterweb/uses-passive-event-listeners.js | title": {
    "message": "Kaydırma performansını artırmak için pasif işleyicileri kullanıyor"
  },
  "lighthouse-core/audits/errors-in-console.js | columnDesc": {
    "message": "Açıklama"
  },
  "lighthouse-core/audits/errors-in-console.js | description": {
    "message": "Konsola kaydedilen hatalar çözülmemiş problemleri belirtir Bunlar, ağ istek hatalarından ve diğer tarayıcı sorunlarından gelebilir. [Daha fazla bilgi](https://web.dev/errors-in-console/)"
  },
  "lighthouse-core/audits/errors-in-console.js | failureTitle": {
    "message": "Tarayıcı hataları konsola kaydedildi"
  },
  "lighthouse-core/audits/errors-in-console.js | title": {
    "message": "Konsola tarayıcı hatası kaydedilmedi"
  },
  "lighthouse-core/audits/font-display.js | description": {
    "message": "Web yazı tipleri yüklenirken kullanıcının metni görebilmesini sağlamak için yazı tipi görüntüleme CSS özelliğinden yararlanın. [Daha fazla bilgi](https://web.dev/font-display/)."
  },
  "lighthouse-core/audits/font-display.js | failureTitle": {
    "message": "Web yazı tipi yüklemesi sırasında metnin görünür halde kalmasını sağlayın"
  },
  "lighthouse-core/audits/font-display.js | title": {
    "message": "Web yazı tipi yüklenirken tüm metin görünür halde kalır"
  },
  "lighthouse-core/audits/font-display.js | undeclaredFontOriginWarning": {
    "message": "{fontCountForOrigin,plural, =1{Lighthouse, {fontOrigin} kaynağı için `font-display` değerini otomatik olarak kontrol edemedi.}other{Lighthouse, {fontOrigin} kaynağı için `font-display` değerlerini otomatik olarak kontrol edemedi.}}"
  },
  "lighthouse-core/audits/image-aspect-ratio.js | columnActual": {
    "message": "En Boy Oranı (Gerçek)"
  },
  "lighthouse-core/audits/image-aspect-ratio.js | columnDisplayed": {
    "message": "En Boy Oranı (Görüntülenen)"
  },
  "lighthouse-core/audits/image-aspect-ratio.js | description": {
    "message": "Resim görüntüleme boyutları doğal en boy oranıyla eşleşmeli. [Daha fazla bilgi](https://web.dev/image-aspect-ratio/)."
  },
  "lighthouse-core/audits/image-aspect-ratio.js | failureTitle": {
    "message": "Yanlış en boy oranına sahip resimler görüntülüyor"
  },
  "lighthouse-core/audits/image-aspect-ratio.js | title": {
    "message": "Resimleri doğru en boy oranıyla görüntülüyor"
  },
  "lighthouse-core/audits/image-aspect-ratio.js | warningCompute": {
    "message": "Geçersiz resim boyutlandırma bilgileri {url}"
  },
  "lighthouse-core/audits/image-size-responsive.js | columnActual": {
    "message": "Gerçek boyut"
  },
  "lighthouse-core/audits/image-size-responsive.js | columnDisplayed": {
    "message": "Görüntülenen boyut"
  },
  "lighthouse-core/audits/image-size-responsive.js | columnExpected": {
    "message": "Beklenen boyut"
  },
  "lighthouse-core/audits/image-size-responsive.js | description": {
    "message": "Resmin doğal boyutları, resmin netliğini en üst düzeye çıkarmak için görüntü boyutu ve piksel oranı ile orantılı olmalıdır. [Daha fazla bilgi](https://web.dev/serve-responsive-images/)."
  },
  "lighthouse-core/audits/image-size-responsive.js | failureTitle": {
    "message": "Düşük çözünürlüklü resimleri sunar"
  },
  "lighthouse-core/audits/image-size-responsive.js | title": {
    "message": "Çözünürlüğü uygun olan resimleri sunar"
  },
  "lighthouse-core/audits/installable-manifest.js | description": {
    "message": "Tarayıcılar proaktif olarak kullanıcılardan uygulamanızı ana ekranlarına eklemelerini isteyebilirler ve bu da daha yüksek etkileşim sağlayabilir. [Daha fazla bilgi](https://web.dev/installable-manifest/)."
  },
  "lighthouse-core/audits/installable-manifest.js | failureTitle": {
    "message": "Web uygulaması manifest dosyası yüklenebilir olma gerekliliklerini karşılamıyor"
  },
  "lighthouse-core/audits/installable-manifest.js | title": {
    "message": "Web uygulaması manifest dosyası yüklenebilir olma gereklerini karşılar"
  },
  "lighthouse-core/audits/is-on-https.js | allowed": {
    "message": "İzin verildi"
  },
  "lighthouse-core/audits/is-on-https.js | blocked": {
    "message": "Engellendi"
  },
  "lighthouse-core/audits/is-on-https.js | columnInsecureURL": {
    "message": "Güvenli olmayan URL"
  },
  "lighthouse-core/audits/is-on-https.js | columnResolution": {
    "message": "Çözümleme İstenenler"
  },
  "lighthouse-core/audits/is-on-https.js | description": {
    "message": "Tüm siteler (hassas veriler işlemeyenler dahi) HTTPS ile korunmalıdır. Bu, ilk istek HTTPS üzerinden sunulsa bile bazı kaynakların HTTP üzerinden yüklendiği [karma içerikten](https://developers.google.com/web/fundamentals/security/prevent-mixed-content/what-is-mixed-content) kaçınmayı içerir. HTTPS, izinsiz kişilerin uygulamanızla kullanıcılarınız arasındaki iletişime müdahale etmelerini veya bu iletişimi pasif olarak dinlemelerini önler; ayrıca HTTP/2 ve birçok yeni web platformu API'leri için ön koşuldur. [Daha fazla bilgi](https://web.dev/is-on-https/)."
  },
  "lighthouse-core/audits/is-on-https.js | displayValue": {
    "message": "{itemCount,plural, =1{Güvenli olmayan 1 istek bulundu}other{Güvenli olmayan # istek bulundu}}"
  },
  "lighthouse-core/audits/is-on-https.js | failureTitle": {
    "message": "HTTPS kullanmıyor"
  },
  "lighthouse-core/audits/is-on-https.js | title": {
    "message": "HTTPS kullanıyor"
  },
  "lighthouse-core/audits/is-on-https.js | upgraded": {
    "message": "Otomatik olarak HTTPS sürümüne geçildi"
  },
  "lighthouse-core/audits/is-on-https.js | warning": {
    "message": "İzin verildi ancak uyarı içeriyor"
  },
  "lighthouse-core/audits/largest-contentful-paint-element.js | description": {
    "message": "Bu, görüntü alanı içinde boyanan en büyük zengin içerikli öğedir. [Daha Fazla Bilgi](https://web.dev/lighthouse-largest-contentful-paint/)"
  },
  "lighthouse-core/audits/largest-contentful-paint-element.js | displayValue": {
    "message": "{itemCount,plural, =1{1 öğe bulundu}other{# öğe bulundu}}"
  },
  "lighthouse-core/audits/largest-contentful-paint-element.js | title": {
    "message": "Largest Contentful Paint öğesi"
  },
  "lighthouse-core/audits/layout-shift-elements.js | columnContribution": {
    "message": "CLS Katkısı"
  },
  "lighthouse-core/audits/layout-shift-elements.js | description": {
    "message": "Sayfanın CLS'sine en fazla bu DOM öğeleri katkıda bulunur."
  },
<<<<<<< HEAD
=======
  "lighthouse-core/audits/layout-shift-elements.js | displayValue": {
    "message": "{nodeCount,plural, =1{1 öğe bulundu}other{# öğe bulundu}}"
  },
>>>>>>> 8fd7551d
  "lighthouse-core/audits/layout-shift-elements.js | title": {
    "message": "Büyük düzen kaymalarından kaçının"
  },
  "lighthouse-core/audits/load-fast-enough-for-pwa.js | description": {
    "message": "Sayfaların hücresel ağ üzerinden hızlı bir şekilde yüklenmesi, mobil cihaz kullanıcılarının iyi bir deneyim yaşamalarını sağlar. [Daha fazla bilgi](https://web.dev/load-fast-enough-for-pwa/)."
  },
  "lighthouse-core/audits/load-fast-enough-for-pwa.js | displayValueText": {
    "message": "Etkileşimli hale gelme süresi: {timeInMs, number, seconds} sn."
  },
  "lighthouse-core/audits/load-fast-enough-for-pwa.js | displayValueTextWithOverride": {
    "message": "Sayfanın simüle mobil ağda etkileşime hazır hale gelmesi {timeInMs, number, seconds} sn. sürdü"
  },
  "lighthouse-core/audits/load-fast-enough-for-pwa.js | explanationLoadSlow": {
    "message": "Sayfanız çok yavaş yükleniyor ve etkileşimli hale gelmesi 10 saniyeyi geçiyor. Nasıl iyileştireceğinizi öğrenmek için \"Performans\" bölümünde fırsatlara ve teşhise bakın."
  },
  "lighthouse-core/audits/load-fast-enough-for-pwa.js | failureTitle": {
    "message": "Sayfalar mobil ağlarda yeterince hızlı yüklenmiyor"
  },
  "lighthouse-core/audits/load-fast-enough-for-pwa.js | title": {
    "message": "Sayfalar mobil ağlarda yeterince hızlı yükleniyor"
  },
  "lighthouse-core/audits/long-tasks.js | description": {
    "message": "Ana ileti dizisindeki en uzun görevleri listeler; giriş gecikmesine en çok katkıda bulunanları belirlemekte faydalıdır. [Daha fazla bilgi](https://web.dev/long-tasks-devtools/)"
  },
  "lighthouse-core/audits/long-tasks.js | displayValue": {
    "message": "{itemCount,plural, =1{# uzun görev bulundu}other{# uzun görev bulundu}}"
  },
  "lighthouse-core/audits/long-tasks.js | title": {
    "message": "Uzun ana ileti dizisi görevlerinden kaçının"
  },
  "lighthouse-core/audits/mainthread-work-breakdown.js | columnCategory": {
    "message": "Kategori"
  },
  "lighthouse-core/audits/mainthread-work-breakdown.js | description": {
    "message": "JS'yi ayrıştırma, derleme ve yürütme için harcanan zamanı kısaltabilirsiniz. Daha küçük JS yüklerinin sağlanması bu konuda yardımcı olabilir. [Daha fazla bilgi](https://web.dev/mainthread-work-breakdown/)"
  },
  "lighthouse-core/audits/mainthread-work-breakdown.js | failureTitle": {
    "message": "Ana iş parçacığı çalışmasını en aza indir"
  },
  "lighthouse-core/audits/mainthread-work-breakdown.js | title": {
    "message": "Ana iş parçacığının çalışmasını en aza indirir"
  },
  "lighthouse-core/audits/manual/pwa-cross-browser.js | description": {
    "message": "Mümkün olduğunca fazla sayıda kullanıcıya ulaşmak için sitelerin belli başlı her tarayıcıda çalışması gerekir. [Daha fazla bilgi](https://web.dev/pwa-cross-browser/)."
  },
  "lighthouse-core/audits/manual/pwa-cross-browser.js | title": {
    "message": "Site farklı tarayıcılarda çalışıyor"
  },
  "lighthouse-core/audits/manual/pwa-each-page-has-url.js | description": {
    "message": "Her bir sayfaya URL aracılığıyla derin bağlantı verilebildiğinden ve URL'lerin sosyal medyada paylaşılabilmesi için benzersiz olduğundan emin olun. [Daha fazla bilgi](https://web.dev/pwa-each-page-has-url/)."
  },
  "lighthouse-core/audits/manual/pwa-each-page-has-url.js | title": {
    "message": "Her sayfa bir URL'ye sahip"
  },
  "lighthouse-core/audits/manual/pwa-page-transitions.js | description": {
    "message": "Yavaş ağlarda bile sağa sola dokundukça geçişlerin hızlı gerçekleştiği hissedilmelidir. Bu deneyim, kullanıcının performans algısının temelinde yatar. [Daha fazla bilgi](https://web.dev/pwa-page-transitions/)."
  },
  "lighthouse-core/audits/manual/pwa-page-transitions.js | title": {
    "message": "Sayfa geçişleri ağda takılıyorlarmış gibi hissedilmiyor"
  },
  "lighthouse-core/audits/maskable-icon.js | description": {
    "message": "Maskelenebilir simge, uygulama bir cihaza yüklenirken resmin sinemaskop hale gelmeden tüm şekli doldurmasını sağlar. [Daha fazla bilgi](https://web.dev/maskable-icon-audit/)."
  },
  "lighthouse-core/audits/maskable-icon.js | failureTitle": {
    "message": "Manifest dosyası maskelenebilir bir simge içermiyor"
  },
  "lighthouse-core/audits/maskable-icon.js | title": {
    "message": "Manifest dosyası maskelenebilir simge içeriyor"
  },
  "lighthouse-core/audits/metrics/cumulative-layout-shift.js | description": {
    "message": "Cumulative Layout Shift, görüntü alanı içindeki görünür öğelerin hareketini ölçer. [Daha fazla bilgi](https://web.dev/cls/)."
  },
  "lighthouse-core/audits/metrics/estimated-input-latency.js | description": {
    "message": "Tahmini Giriş Gecikmesi, sayfa yüklemesinin en yoğun olduğu 5 saniyelik zaman aralığında uygulamanızın kullanıcı girişine kaç milisaniye içinde yanıt vereceğine dair bir tahmindir. Gecikmeniz 50 ms.nin üzerinde olursa kullanıcılar uygulamanızın durakladığını düşünebilir. [Daha fazla bilgi](https://web.dev/estimated-input-latency/)."
  },
  "lighthouse-core/audits/metrics/first-contentful-paint.js | description": {
    "message": "İlk Zengin İçerikli Boyama, ilk metnin veya resmin boyandığı zamanı işaret eder. [Daha fazla bilgi](https://web.dev/first-contentful-paint/)."
  },
  "lighthouse-core/audits/metrics/first-cpu-idle.js | description": {
    "message": "İlk CPU Boşta metriği, sayfanın ana iş parçacığının girişi işlemek için yeterli olduğu ilk anı işaret eder.  [Daha fazla bilgi](https://web.dev/first-cpu-idle/)."
  },
  "lighthouse-core/audits/metrics/first-meaningful-paint.js | description": {
    "message": "İlk Anlamlı Boyama, bir sayfanın ana içeriğinin ne zaman görünür hale geldiğini ölçer. [Daha fazla bilgi](https://web.dev/first-meaningful-paint/)."
  },
  "lighthouse-core/audits/metrics/interactive.js | description": {
    "message": "Etkileşime hazır olma süresi, sayfanın tamamen etkileşime hazır hale gelmesi için geçmesi gereken süreyi ifade eder. [Daha fazla bilgi](https://web.dev/interactive/)."
  },
  "lighthouse-core/audits/metrics/largest-contentful-paint.js | description": {
    "message": "Largest Contentful Paint, en büyük metnin veya resmin ekranda belirdiği zamanı işaret eder. [Daha Fazla Bilgi](https://web.dev/lighthouse-largest-contentful-paint/)"
  },
  "lighthouse-core/audits/metrics/max-potential-fid.js | description": {
    "message": "Kullanıcılarınızın karşılaşabileceği olası maksimum İlk Giriş Gecikmesi, en uzun görevin süresidir. [Daha fazla bilgi](https://web.dev/lighthouse-max-potential-fid/)."
  },
  "lighthouse-core/audits/metrics/speed-index.js | description": {
    "message": "Hız Endeksi, bir sayfa içeriğinin görsel olarak ne kadar hızlı doldurulabildiğini gösterir. [Daha fazla bilgi](https://web.dev/speed-index/)."
  },
  "lighthouse-core/audits/metrics/total-blocking-time.js | description": {
    "message": "Görev süresi 50 ms.yi aştığında, FCP ile Etkileşime Hazır Olma Süresi arasındaki tüm dönemlerin milisaniye cinsinden toplamı. [Daha fazla bilgi](https://web.dev/lighthouse-total-blocking-time/)."
  },
  "lighthouse-core/audits/network-rtt.js | description": {
    "message": "Ağ gidiş dönüş sürelerinin (RTT) performans üzerinde büyük bir etkisi vardır. Kaynağa RTT'nin fazla olması, kullanıcıya daha yakın olan sunucuların performansı iyileştirebileceğinin göstergesidir. [Daha fazla bilgi](https://hpbn.co/primer-on-latency-and-bandwidth/)."
  },
  "lighthouse-core/audits/network-rtt.js | title": {
    "message": "Ağ Gidiş Dönüş Süreleri"
  },
  "lighthouse-core/audits/network-server-latency.js | description": {
    "message": "Sunucudan kaynaklanan gecikmeler web performansını etkileyebilir. Bir kaynakta sunucu gecikmesinin fazla olması, sunucunun aşırı yüklendiğinin veya arka uç performansının kötü olduğunun göstergesidir. [Daha fazla bilgi](https://hpbn.co/primer-on-web-performance/#analyzing-the-resource-waterfall)."
  },
  "lighthouse-core/audits/network-server-latency.js | title": {
    "message": "Sunucunun Arka Uç Gecikmeleri"
  },
  "lighthouse-core/audits/no-unload-listeners.js | description": {
    "message": "`unload` etkinliği güvenilir bir şekilde tetiklenmez ve etkinliğin dinlenmesi, Geri-İleri Önbelleği gibi tarayıcı optimizasyonlarını engelleyebilir. Bunun yerine `pagehide` veya `visibilitychange` etkinliklerini kullanabilirsiniz. [Daha Fazla Bilgi](https://developers.google.com/web/updates/2018/07/page-lifecycle-api#the-unload-event)"
  },
  "lighthouse-core/audits/no-unload-listeners.js | failureTitle": {
    "message": "Bir `unload` işleyicisi bulunuyor"
  },
  "lighthouse-core/audits/no-unload-listeners.js | title": {
    "message": "`unload` etkinlik işleyicisi içermiyor"
  },
  "lighthouse-core/audits/offline-start-url.js | description": {
    "message": "Hizmet çalışanı web uygulamanızın öngörülemeyen ağ koşullarında güvenilir olmasını sağlar. [Daha fazla bilgi](https://web.dev/offline-start-url/)."
  },
  "lighthouse-core/audits/offline-start-url.js | errorLoading": {
    "message": "Hizmet Çalışanında {url} sitesi yüklenirken hata oluştu, {statusCode} durum kodu alındı"
  },
  "lighthouse-core/audits/offline-start-url.js | failureTitle": {
    "message": "`start_url` çevrimdışıyken 200 koduyla yanıt vermiyor"
  },
  "lighthouse-core/audits/offline-start-url.js | title": {
    "message": "`start_url` çevrimdışıyken 200 koduyla yanıt veriyor"
  },
  "lighthouse-core/audits/offline-start-url.js | warningCantStart": {
    "message": "Lighthouse, manifest dosyasından `start_url` öğesini okuyamadı. Bu yüzden `start_url` dokümanın URL'si olarak kabul edildi. Hata mesajı: \"{manifestWarning}\"."
  },
  "lighthouse-core/audits/performance-budget.js | description": {
    "message": "Ağ isteklerinin miktarını ve büyüklüğünü, performans bütçesi tarafından belirlenen hedeflerin altında tutun. [Daha fazla bilgi](https://developers.google.com/web/tools/lighthouse/audits/budgets)."
  },
  "lighthouse-core/audits/performance-budget.js | requestCountOverBudget": {
    "message": "{count,plural, =1{1 istek}other{# istek}}"
  },
  "lighthouse-core/audits/performance-budget.js | title": {
    "message": "Performans bütçesi"
  },
  "lighthouse-core/audits/redirects-http.js | description": {
    "message": "Zaten HTTPS kurduysanız kullanıcılarınıza güvenli web özellikleri sağlayabilmek için tüm HTTP trafiğini HTTPS'ye yönlendirdiğinizden emin olun. [Daha fazla bilgi](https://web.dev/redirects-http/)."
  },
  "lighthouse-core/audits/redirects-http.js | failureTitle": {
    "message": "HTTP trafiğini HTTPS'ye yönlendirmiyor"
  },
  "lighthouse-core/audits/redirects-http.js | title": {
    "message": "HTTP trafiğini HTTPS'ye yönlendiriyor"
  },
  "lighthouse-core/audits/redirects.js | description": {
    "message": "Yönlendirmeler, sayfanın yüklenmesinden önce ek gecikmelere neden olur. [Daha fazla bilgi](https://web.dev/redirects/)."
  },
  "lighthouse-core/audits/redirects.js | title": {
    "message": "Birden çok sayfa yönlendirmesini önleyin"
  },
  "lighthouse-core/audits/resource-summary.js | description": {
    "message": "Sayfa kaynaklarının miktarı ve büyüklüğü için bütçeler belirlemek üzere bir budget.json dosyası ekleyin. [Daha fazla bilgi](https://web.dev/use-lighthouse-for-performance-budgets/)."
  },
  "lighthouse-core/audits/resource-summary.js | displayValue": {
    "message": "{requestCount,plural, =1{1 istek • {byteCount, number, bytes} KiB}other{# istek • {byteCount, number, bytes} KiB}}"
  },
  "lighthouse-core/audits/resource-summary.js | title": {
    "message": "İstek sayısını az ve aktarma boyutlarını küçük tutun"
  },
  "lighthouse-core/audits/seo/canonical.js | description": {
    "message": "Standart bağlantılar, arama sonuçlarında hangi URL'nin gösterileceğini belirtir. [Daha fazla bilgi](https://web.dev/canonical/)."
  },
  "lighthouse-core/audits/seo/canonical.js | explanationConflict": {
    "message": "Birden fazla çakışan URL ({urlList})"
  },
  "lighthouse-core/audits/seo/canonical.js | explanationDifferentDomain": {
    "message": "Farklı bir alan adına yönlendiriyor ({url})"
  },
  "lighthouse-core/audits/seo/canonical.js | explanationInvalid": {
    "message": "Geçersiz URL ({url})"
  },
  "lighthouse-core/audits/seo/canonical.js | explanationPointsElsewhere": {
    "message": "Başka bir `hreflang` konumuna ({url}) yönlendiriyor"
  },
  "lighthouse-core/audits/seo/canonical.js | explanationRelative": {
    "message": "Göreli URL ({url})"
  },
  "lighthouse-core/audits/seo/canonical.js | explanationRoot": {
    "message": "İçeriğe eşdeğer bir sayfanın yerine alan adının kök URL'sine (ana sayfa) yönlendiriyor"
  },
  "lighthouse-core/audits/seo/canonical.js | failureTitle": {
    "message": "Doküman geçerli bir `rel=canonical` değeri içermiyor"
  },
  "lighthouse-core/audits/seo/canonical.js | title": {
    "message": "Doküman geçerli bir `rel=canonical` öğesi içeriyor"
  },
  "lighthouse-core/audits/seo/crawlable-anchors.js | columnFailingLink": {
    "message": "Taranamayan Bağlantı"
  },
  "lighthouse-core/audits/seo/crawlable-anchors.js | description": {
    "message": "Arama motorları, web sitelerini taramak için bağlantılarda `href` özelliklerini kullanabilir. Sitenin daha fazla sayfasının keşfedilebilmesi için bağlantı öğelerinin `href` özelliğinin uygun hedefe bağlantı verdiğinden emin olun. [Daha Fazla Bilgi](https://support.google.com/webmasters/answer/9112205)"
  },
  "lighthouse-core/audits/seo/crawlable-anchors.js | failureTitle": {
    "message": "Bağlantılar taranabilir değil"
  },
  "lighthouse-core/audits/seo/crawlable-anchors.js | title": {
    "message": "Bağlantılar taranabilir"
  },
  "lighthouse-core/audits/seo/font-size.js | description": {
    "message": "12 pikselden küçük yazı tipi boyutları okunamayacak kadar küçüktür ve mobil cihaz kullanıcılarının içeriği okuyabilmek için parmaklarıyla sıkıştırma hareketi yaparak yakınlaştırmalarını gerektirir. Sayfanın %60'ından fazlasının en az 12 piksel boyutunda olmasını sağlamaya çalışın. [Daha fazla bilgi](https://web.dev/font-size/)."
  },
  "lighthouse-core/audits/seo/font-size.js | displayValue": {
    "message": "{decimalProportion, number, extendedPercent} kadar okunabilir metin"
  },
  "lighthouse-core/audits/seo/font-size.js | explanationViewport": {
    "message": "Mobil ekranlar için optimize edilmiş görüntü alanı meta etiketi olmadığından metin okunaklı değil."
  },
  "lighthouse-core/audits/seo/font-size.js | failureTitle": {
    "message": "Dokümanda okunabilir yazı tipi boyutları kullanılmıyor"
  },
  "lighthouse-core/audits/seo/font-size.js | title": {
    "message": "Dokümanda okunabilir yazı tipi boyutları kullanılıyor"
  },
  "lighthouse-core/audits/seo/hreflang.js | description": {
    "message": "hreflang bağlantıları, arama motorlarına, belirli bir dildeki veya bölgedeki arama sonuçlarında bir sayfanın hangi sürümünün listeleneceğini bildirir. [Daha fazla bilgi](https://web.dev/hreflang/)."
  },
  "lighthouse-core/audits/seo/hreflang.js | failureTitle": {
    "message": "Doküman geçerli bir `hreflang` öğesi içermiyor"
  },
  "lighthouse-core/audits/seo/hreflang.js | notFullyQualified": {
    "message": "Göreli href değeri"
  },
  "lighthouse-core/audits/seo/hreflang.js | title": {
    "message": "Doküman geçerli bir `hreflang` öğesi içeriyor"
  },
  "lighthouse-core/audits/seo/hreflang.js | unexpectedLanguage": {
    "message": "Beklenmeyen dil kodu"
  },
  "lighthouse-core/audits/seo/http-status-code.js | description": {
    "message": "Başarısız HTTP durum kodlarına sahip olan sayfalar düzgün bir şekilde dizine eklenmeyebilir. [Daha fazla bilgi](https://web.dev/http-status-code/)."
  },
  "lighthouse-core/audits/seo/http-status-code.js | failureTitle": {
    "message": "Sayfa başarısız bir HTTP durum koduna sahip"
  },
  "lighthouse-core/audits/seo/http-status-code.js | title": {
    "message": "Sayfa başarılı bir HTTP durum koduna sahip"
  },
  "lighthouse-core/audits/seo/is-crawlable.js | description": {
    "message": "Sayfalarınız, tarama iznine sahip olmayan arama motorları tarafından arama sonuçlarına eklenemez. [Daha fazla bilgi](https://web.dev/is-crawable/)."
  },
  "lighthouse-core/audits/seo/is-crawlable.js | failureTitle": {
    "message": "Sayfanın dizine eklenmesi engellenmiş"
  },
  "lighthouse-core/audits/seo/is-crawlable.js | title": {
    "message": "Sayfanın dizine eklenmesi engellenmemiş"
  },
  "lighthouse-core/audits/seo/link-text.js | description": {
    "message": "Açıklayıcı bağlantı metni, arama motorlarının içeriğinizi anlamasına yardımcı olur. [Daha fazla bilgi](https://web.dev/link-text/)."
  },
  "lighthouse-core/audits/seo/link-text.js | displayValue": {
    "message": "{itemCount,plural, =1{1 bağlantı bulundu}other{# bağlantı bulundu}}"
  },
  "lighthouse-core/audits/seo/link-text.js | failureTitle": {
    "message": "Bağlantılar açıklayıcı metin içermiyor"
  },
  "lighthouse-core/audits/seo/link-text.js | title": {
    "message": "Bağlantılar açıklayıcı metin içeriyor"
  },
  "lighthouse-core/audits/seo/manual/structured-data.js | description": {
    "message": "Yapılandırılmış verileri doğrulamak için [Yapılandırılmış Veri Test Aracı](https://search.google.com/structured-data/testing-tool/)'nı ve [Structured Data Linter](http://linter.structured-data.org/)'ı çalıştırın. [Daha fazla bilgi](https://web.dev/structured-data/)."
  },
  "lighthouse-core/audits/seo/manual/structured-data.js | title": {
    "message": "Yapılandırılmış veriler geçerli"
  },
  "lighthouse-core/audits/seo/meta-description.js | description": {
    "message": "Sayfa içeriğini kısa ve öz bir şekilde özetlemek amacıyla arama sonuçlarına meta tanımlar eklenebilir. [Daha fazla bilgi](https://web.dev/meta-description/)."
  },
  "lighthouse-core/audits/seo/meta-description.js | explanation": {
    "message": "Açıklama metni boş."
  },
  "lighthouse-core/audits/seo/meta-description.js | failureTitle": {
    "message": "Doküman meta tanım içermiyor"
  },
  "lighthouse-core/audits/seo/meta-description.js | title": {
    "message": "Doküman meta tanım içeriyor"
  },
  "lighthouse-core/audits/seo/plugins.js | description": {
    "message": "Arama motorları eklenti içeriğini dizine ekleyemez. Ayrıca birçok cihaz eklentileri kısıtlar veya desteklemez. [Daha fazla bilgi](https://web.dev/plugins/)."
  },
  "lighthouse-core/audits/seo/plugins.js | failureTitle": {
    "message": "Doküman, eklenti kullanıyor"
  },
  "lighthouse-core/audits/seo/plugins.js | title": {
    "message": "Doküman eklenti içermiyor"
  },
  "lighthouse-core/audits/seo/robots-txt.js | description": {
    "message": "robots.txt dosyanız yanlış biçimlendirilmişse, tarayıcılar web sitenizin nasıl taranmasını veya dizine eklenmesini istediğinizi anlayamayabilir. [Daha fazla bilgi](https://web.dev/robots-txt/)."
  },
  "lighthouse-core/audits/seo/robots-txt.js | displayValueHttpBadCode": {
    "message": "Robots.txt isteği şu HTTP durumunu döndürdü: {statusCode}"
  },
  "lighthouse-core/audits/seo/robots-txt.js | displayValueValidationError": {
    "message": "{itemCount,plural, =1{1 hata bulundu}other{# hata bulundu}}"
  },
  "lighthouse-core/audits/seo/robots-txt.js | explanation": {
    "message": "Lighthouse bir robots.txt dosyasını indiremedi"
  },
  "lighthouse-core/audits/seo/robots-txt.js | failureTitle": {
    "message": "robots.txt dosyası geçerli değil"
  },
  "lighthouse-core/audits/seo/robots-txt.js | title": {
    "message": "robots.txt dosyası geçerli"
  },
  "lighthouse-core/audits/seo/tap-targets.js | description": {
    "message": "Düğmeler ve bağlantılar gibi etkileşimli öğelerin, başka öğelerle üst üste binmeden rahatlıkla dokunulabilecek kadar büyük olması (48x48 piksel) ve etrafında yeterli boşluk bulunması gerekir. [Daha fazla bilgi](https://web.dev/tap-targets/)."
  },
  "lighthouse-core/audits/seo/tap-targets.js | displayValue": {
    "message": "Dokunma hedeflerinin {decimalProportion, number, percent} kadarı uygun boyutta"
  },
  "lighthouse-core/audits/seo/tap-targets.js | explanationViewportMetaNotOptimized": {
    "message": "Mobil ekranlar için optimize edilmiş görüntü alanı meta etiketi olmadığından dokunma hedefleri çok küçük"
  },
  "lighthouse-core/audits/seo/tap-targets.js | failureTitle": {
    "message": "Dokunma hedefleri uygun boyutta değil"
  },
  "lighthouse-core/audits/seo/tap-targets.js | overlappingTargetHeader": {
    "message": "Çakışan Hedef"
  },
  "lighthouse-core/audits/seo/tap-targets.js | tapTargetHeader": {
    "message": "Dokunma Hedefi"
  },
  "lighthouse-core/audits/seo/tap-targets.js | title": {
    "message": "Dokunma hedefleri uygun boyutta"
  },
  "lighthouse-core/audits/server-response-time.js | description": {
    "message": "Diğer tüm istekler sunucu yanıt süresine bağlı olduğundan ana doküman için sunucu yanıt süresini kısa tutun. [Daha fazla bilgi](https://web.dev/time-to-first-byte/)."
  },
  "lighthouse-core/audits/server-response-time.js | displayValue": {
    "message": "Root doküman {timeInMs, number, milliseconds} ms. sürdü"
  },
  "lighthouse-core/audits/server-response-time.js | failureTitle": {
    "message": "İlk sunucu yanıt süresini azaltın"
  },
  "lighthouse-core/audits/server-response-time.js | title": {
    "message": "İlk sunucu yanıt süresi kısaydı"
  },
  "lighthouse-core/audits/service-worker.js | description": {
    "message": "Servis çalışanı, uygulamanızın çevrimdışı çalışma, ana ekrana ekleme ve push bildirimleri gibi pek çok Progresif Web Uygulaması özelliğini kullanmasını sağlayan teknolojidir. [Daha fazla bilgi](https://web.dev/service-worker/)."
  },
  "lighthouse-core/audits/service-worker.js | explanationBadManifest": {
    "message": "Sayfa bir hizmet çalışanı tarafından kontrol ediliyor ancak manifest dosyası geçerli JSON olarak ayrışmadığından `start_url` bulunamadı"
  },
  "lighthouse-core/audits/service-worker.js | explanationBadStartUrl": {
    "message": "Sayfa bir hizmet çalışanı tarafından kontrol ediliyor ancak `start_url` ({startUrl}) öğesi hizmet çalışanının kapsamında ({scopeUrl}) değil"
  },
  "lighthouse-core/audits/service-worker.js | explanationNoManifest": {
    "message": "Bu sayfa bir hizmet çalışanı tarafından yönetiliyor ancak manifest dosyası getirilmediğinden `start_url` öğesi bulunamadı."
  },
  "lighthouse-core/audits/service-worker.js | explanationOutOfScope": {
    "message": "Bu kaynak bir veya daha fazla hizmet çalışanına sahip ancak sayfa ({pageUrl}) kapsam içinde değil."
  },
  "lighthouse-core/audits/service-worker.js | failureTitle": {
    "message": "Sayfayı kontrol eden bir hizmet çalışanı ve `start_url` öğesi kaydedilmiyor"
  },
  "lighthouse-core/audits/service-worker.js | title": {
    "message": "Sayfayı kontrol eden bir hizmet çalışanı ve `start_url` öğesi kaydediliyor"
  },
  "lighthouse-core/audits/splash-screen.js | description": {
    "message": "Temalı başlangıç ekranı, kullanıcılar uygulamanızı ana ekranlarında başlattığında yüksek kaliteli bir deneyim sağlar. [Daha fazla bilgi](https://web.dev/splash-screen/)."
  },
  "lighthouse-core/audits/splash-screen.js | failureTitle": {
    "message": "Özel başlangıç ekranı için yapılandırılmadı"
  },
  "lighthouse-core/audits/splash-screen.js | title": {
    "message": "Özel başlangıç ekranı için yapılandırıldı"
  },
  "lighthouse-core/audits/themed-omnibox.js | description": {
    "message": "Sitenizle eşleşmesi için tarayıcı adres çubuğu temalı yapılabilir. [Daha fazla bilgi](https://web.dev/themed-omnibox/)."
  },
  "lighthouse-core/audits/themed-omnibox.js | failureTitle": {
    "message": "Adres çubuğu için tema rengi ayarlamıyor."
  },
  "lighthouse-core/audits/themed-omnibox.js | title": {
    "message": "Adres çubuğu için tema rengi ayarlar."
  },
  "lighthouse-core/audits/third-party-summary.js | columnBlockingTime": {
    "message": "Ana İleti Dizisi Engelleme Süresi"
  },
  "lighthouse-core/audits/third-party-summary.js | columnThirdParty": {
    "message": "Üçüncü Taraf"
  },
  "lighthouse-core/audits/third-party-summary.js | description": {
    "message": "Üçüncü taraf kodu, yükleme performansını önemli ölçüde etkileyebilir. Yedekli üçüncü taraf sağlayıcıların sayısını sınırlayın ve öncelikle sayfanızın yüklenmesi tamamlandıktan sonra üçüncü taraf kodunu yükleyin. [Daha fazla bilgi](https://developers.google.com/web/fundamentals/performance/optimizing-content-efficiency/loading-third-party-javascript/)."
  },
  "lighthouse-core/audits/third-party-summary.js | displayValue": {
    "message": "Üçüncü taraf kodu, ana ileti dizisini {timeInMs, number, milliseconds} ms. süreyle engelledi"
  },
  "lighthouse-core/audits/third-party-summary.js | failureTitle": {
    "message": "Üçüncü taraf kodun etkisini azaltın"
  },
  "lighthouse-core/audits/third-party-summary.js | title": {
    "message": "Üçüncü taraf kullanımını en aza indirme"
  },
  "lighthouse-core/audits/timing-budget.js | columnMeasurement": {
    "message": "Ölçüm"
  },
  "lighthouse-core/audits/timing-budget.js | columnTimingMetric": {
    "message": "Metrik"
  },
  "lighthouse-core/audits/timing-budget.js | description": {
    "message": "Sitenizin performansını takip etmenize yardımcı olması için zamanlama bütçesi belirleyin. Performanslı siteler hızlı yüklenir ve kullanıcı giriş etkinliklerine hızlı yanıt verir. [Daha fazla bilgi](https://developers.google.com/web/tools/lighthouse/audits/budgets)."
  },
  "lighthouse-core/audits/timing-budget.js | title": {
    "message": "Zamanlama bütçesi"
  },
  "lighthouse-core/audits/unsized-images.js | description": {
    "message": "Always include explicit width and height on image elements to reduce layout shifts and improve CLS. [Learn more](https://web.dev/optimize-cls/#images-without-dimensions)"
  },
  "lighthouse-core/audits/unsized-images.js | failureTitle": {
    "message": "Image elements do not have explicit `width` and `height`"
  },
  "lighthouse-core/audits/unsized-images.js | title": {
    "message": "Image elements have explicit `width` and `height`"
  },
  "lighthouse-core/audits/user-timings.js | columnType": {
    "message": "Tür"
  },
  "lighthouse-core/audits/user-timings.js | description": {
    "message": "Önemli kullanıcı deneyimleri esnasında uygulamanızın gerçek dünya performansını ölçmek için uygulamanıza User Timing API'si ekleme seçeneğini değerlendirin. [Daha fazla bilgi](https://web.dev/user-timings/)."
  },
  "lighthouse-core/audits/user-timings.js | displayValue": {
    "message": "{itemCount,plural, =1{1 kullanıcı zamanlaması}other{# kullanıcı zamanlaması}}"
  },
  "lighthouse-core/audits/user-timings.js | title": {
    "message": "Kullanıcı Zamanlaması işaretleri ve ölçüleri"
  },
  "lighthouse-core/audits/uses-rel-preconnect.js | crossoriginWarning": {
    "message": "\"{securityOrigin}\" için bir önceden bağlanma <link> öğesi bulundu ancak tarayıcı tarafından kullanılmadı. `crossorigin` özelliğini gerektiği gibi kullandığınızdan emin olun."
  },
  "lighthouse-core/audits/uses-rel-preconnect.js | description": {
    "message": "Önemli üçüncü taraf kaynaklarına erken bağlantılar oluşturmak için `preconnect` veya `dns-prefetch` kaynak ipuçları ekleme seçeneğini değerlendirin. [Daha fazla bilgi](https://web.dev/uses-rel-preconnect/)."
  },
  "lighthouse-core/audits/uses-rel-preconnect.js | title": {
    "message": "Gerekli kaynaklara önceden bağlan"
  },
  "lighthouse-core/audits/uses-rel-preconnect.js | tooManyPreconnectLinksWarning": {
    "message": "2'den fazla önceden bağlan bağlantısı bulundu. Önceden bağlanma bağlantıları az kullanılmalı ve sadece en önemli kaynaklar için tercih edilmelidir."
  },
  "lighthouse-core/audits/uses-rel-preload.js | crossoriginWarning": {
    "message": "\"{preloadURL}\" için bir önceden yükleme <link> bulundu ancak tarayıcı tarafından kullanılmadı. `crossorigin` özelliğini gerektiği gibi kullandığınızdan emin olun."
  },
  "lighthouse-core/audits/uses-rel-preload.js | description": {
    "message": "Mevcut durumda sayfa yüklemesinden sonra istenen kaynakları daha önce getirmek için `<link rel=preload>` kullanmayı düşünün. [Daha fazla bilgi](https://web.dev/uses-rel-preload/)."
  },
  "lighthouse-core/audits/uses-rel-preload.js | title": {
    "message": "Önemli istekleri önceden yükleyin"
  },
  "lighthouse-core/audits/viewport.js | description": {
    "message": "Uygulamanızı mobil ekranlar için optimize etmek üzere `<meta name=\"viewport\">` etiketi ekleyin. [Daha fazla bilgi](https://web.dev/viewport/)."
  },
  "lighthouse-core/audits/viewport.js | explanationNoTag": {
    "message": "`<meta name=\"viewport\">` etiketi bulunamadı"
  },
  "lighthouse-core/audits/viewport.js | failureTitle": {
    "message": "`width` veya `initial-scale` değerleri olan bir `<meta name=\"viewport\">` etiketi yok"
  },
  "lighthouse-core/audits/viewport.js | title": {
    "message": "`width` veya `initial-scale` değerleri olan bir `<meta name=\"viewport\">` etiketi var"
  },
  "lighthouse-core/audits/without-javascript.js | description": {
    "message": "Uygulamanız, JavaScript devre dışı bırakıldığında bazı içerikler görüntülemelidir. Bu içerik, kullanıcıya uygulamayı kullanmak için JavaScript gerektiğini belirten bir uyarı bile olabilir. [Daha fazla bilgi](https://web.dev/without-javascript/)."
  },
  "lighthouse-core/audits/without-javascript.js | explanation": {
    "message": "Komut dosyaları kullanılamıyorsa sayfa gövdesi bazı içerikler oluşturmalıdır."
  },
  "lighthouse-core/audits/without-javascript.js | failureTitle": {
    "message": "JavaScript kullanılamadığında ikame içerik sağlamıyor"
  },
  "lighthouse-core/audits/without-javascript.js | title": {
    "message": "JavaScript kullanılamadığında bazı içerikler bulundurur"
  },
  "lighthouse-core/audits/works-offline.js | description": {
    "message": "Progresif Web Uygulaması oluşturuyorsanız uygulamanızın çevrimdışı da çalışabilmesi için hizmet çalışanı kullanmayı düşünün. [Daha fazla bilgi](https://web.dev/works-offline/)."
  },
  "lighthouse-core/audits/works-offline.js | failureTitle": {
    "message": "Geçerli sayfa çevrimdışıyken 200 koduyla yanıt vermiyor"
  },
  "lighthouse-core/audits/works-offline.js | title": {
    "message": "Geçerli sayfa çevrimdışıyken 200 koduyla yanıt veriyor"
  },
  "lighthouse-core/audits/works-offline.js | warningNoLoad": {
    "message": "Sayfa, test URL'niz ({requested}) \"{final}\" adresine yönlendirildiğinden çevrimdışı yüklenmiyor olabilir. Doğrudan ikinci URL'yi test etmeyi deneyin."
  },
  "lighthouse-core/config/default-config.js | a11yAriaGroupDescription": {
    "message": "Bu fırsatlar, uygulamanızda ARIA kullanımının iyileştirilmesine olanak tanır. Bu da ekran okuyucu gibi yardımcı teknolojilerin kullanıcılarına daha iyi bir deneyim sunulmasını sağlayabilir."
  },
  "lighthouse-core/config/default-config.js | a11yAriaGroupTitle": {
    "message": "ARIA"
  },
  "lighthouse-core/config/default-config.js | a11yAudioVideoGroupDescription": {
    "message": "Bu fırsatlar, alternatif ses ve video içerikleri sağlanmasına olanak tanır. Bu durum, işitme veya görme bozukluğu olan kullanıcıların daha iyi bir deneyim yaşamalarını sağlayabilir."
  },
  "lighthouse-core/config/default-config.js | a11yAudioVideoGroupTitle": {
    "message": "Ses ve video"
  },
  "lighthouse-core/config/default-config.js | a11yBestPracticesGroupDescription": {
    "message": "Bu öğeler, erişilebilirlikle ilgili yaygın en iyi uygulamaları öne çıkarır."
  },
  "lighthouse-core/config/default-config.js | a11yBestPracticesGroupTitle": {
    "message": "En iyi uygulamalar"
  },
  "lighthouse-core/config/default-config.js | a11yCategoryDescription": {
    "message": "Bu kontroller, [web uygulamanızın erişilebilirliğini iyileştirme](https://developers.google.com/web/fundamentals/accessibility) fırsatlarını ön plana çıkarır. Erişilebilirlik sorunlarının yalnızca bir alt kümesi otomatik olarak algılanabildiğinden manuel test yapılması da önerilir."
  },
  "lighthouse-core/config/default-config.js | a11yCategoryManualDescription": {
    "message": "Bu öğeler, otomatik test aracının kapsamında yer almayan alanları ele alır. [Erişilebilirlik incelemesi gerçekleştirme](https://developers.google.com/web/fundamentals/accessibility/how-to-review) hakkında daha fazla bilgiyi rehberimizde bulabilirsiniz."
  },
  "lighthouse-core/config/default-config.js | a11yCategoryTitle": {
    "message": "Erişilebilirlik"
  },
  "lighthouse-core/config/default-config.js | a11yColorContrastGroupDescription": {
    "message": "Bu fırsatlar, içeriğinizin daha rahat okunmasına olanak tanır."
  },
  "lighthouse-core/config/default-config.js | a11yColorContrastGroupTitle": {
    "message": "Kontrast"
  },
  "lighthouse-core/config/default-config.js | a11yLanguageGroupDescription": {
    "message": "Bu fırsatlar, içeriğinizin farklı ülkelerdeki kullanıcılar tarafından daha iyi yorumlanmasına olanak tanır."
  },
  "lighthouse-core/config/default-config.js | a11yLanguageGroupTitle": {
    "message": "Uluslararası hale getirme ve yerelleştirme"
  },
  "lighthouse-core/config/default-config.js | a11yNamesLabelsGroupDescription": {
    "message": "Bu fırsatlar, uygulamanızdaki kontrollerin anlamının iyileştirilmesine olanak tanır. Bu durum, ekran okuyucu gibi yardımcı teknolojilerin kullanıcılarına daha iyi bir deneyim sunulmasını sağlayabilir."
  },
  "lighthouse-core/config/default-config.js | a11yNamesLabelsGroupTitle": {
    "message": "Adlar ve etiketler"
  },
  "lighthouse-core/config/default-config.js | a11yNavigationGroupDescription": {
    "message": "Bu fırsatlar, uygulamanızda klavyeyle gezinmeyi kolaylaştırır."
  },
  "lighthouse-core/config/default-config.js | a11yNavigationGroupTitle": {
    "message": "Gezinme"
  },
  "lighthouse-core/config/default-config.js | a11yTablesListsVideoGroupDescription": {
    "message": "Bu fırsatlar, tablo veya liste halindeki verilerin ekran okuyucu gibi yardımcı teknolojiler kullanılarak daha rahat okunmasına olanak tanır."
  },
  "lighthouse-core/config/default-config.js | a11yTablesListsVideoGroupTitle": {
    "message": "Tablolar ve listeler"
  },
  "lighthouse-core/config/default-config.js | bestPracticesBrowserCompatGroupTitle": {
    "message": "Tarayıcı Uyumluluğu"
  },
  "lighthouse-core/config/default-config.js | bestPracticesCategoryTitle": {
    "message": "En İyi Uygulamalar"
  },
  "lighthouse-core/config/default-config.js | bestPracticesGeneralGroupTitle": {
    "message": "Genel"
  },
  "lighthouse-core/config/default-config.js | bestPracticesTrustSafetyGroupTitle": {
    "message": "Güven ve Güvenlik"
  },
  "lighthouse-core/config/default-config.js | bestPracticesUXGroupTitle": {
    "message": "Kullanıcı Deneyimi"
  },
  "lighthouse-core/config/default-config.js | budgetsGroupDescription": {
    "message": "Performans bütçeleri, sitenizin performansı için standartları belirler."
  },
  "lighthouse-core/config/default-config.js | budgetsGroupTitle": {
    "message": "Bütçeler"
  },
  "lighthouse-core/config/default-config.js | diagnosticsGroupDescription": {
    "message": "Uygulamanızın performansı hakkında daha fazla bilgi. Bu sayılar Performan skoruna [doğrudan etki](https://web.dev/performance-scoring/) etmezler."
  },
  "lighthouse-core/config/default-config.js | diagnosticsGroupTitle": {
    "message": "Teşhis"
  },
  "lighthouse-core/config/default-config.js | firstPaintImprovementsGroupDescription": {
    "message": "Performansın en kritik unsuru, piksellerin ekranda oluşturulma hızıdır. Önemli metrikler: İlk Zengin İçerikli Boya, İlk Anlamlı Boya"
  },
  "lighthouse-core/config/default-config.js | firstPaintImprovementsGroupTitle": {
    "message": "İlk Boya İyileştirmeleri"
  },
  "lighthouse-core/config/default-config.js | loadOpportunitiesGroupDescription": {
    "message": "Bu öneriler, sayfanızın daha hızlı yüklenmesine yardımcı olabilir. Performan skoruna [doğrudan etki](https://web.dev/performance-scoring/) etmezler."
  },
  "lighthouse-core/config/default-config.js | loadOpportunitiesGroupTitle": {
    "message": "Fırsatlar"
  },
  "lighthouse-core/config/default-config.js | metricGroupTitle": {
    "message": "Metrikler"
  },
  "lighthouse-core/config/default-config.js | overallImprovementsGroupDescription": {
    "message": "Toplam yükleme deneyimini geliştirerek sayfanın mümkün olan en kısa sürede duyarlı ve kullanıma hazır olmasını sağlayın. Önemli metrikler: Etkileşim Süresi, Hız İndeksi"
  },
  "lighthouse-core/config/default-config.js | overallImprovementsGroupTitle": {
    "message": "Toplam İyileştirmeler"
  },
  "lighthouse-core/config/default-config.js | performanceCategoryTitle": {
    "message": "Performans"
  },
  "lighthouse-core/config/default-config.js | pwaCategoryDescription": {
    "message": "Bu denetimler, bir Progresif Web Uygulamasının çeşitli yönlerini doğrular. [Daha fazla bilgi](https://developers.google.com/web/progressive-web-apps/checklist)."
  },
  "lighthouse-core/config/default-config.js | pwaCategoryManualDescription": {
    "message": "Temel [Progresif Web Uygulaması Yapılacaklar Listesi](https://developers.google.com/web/progressive-web-apps/checklist) tarafından zorunlu tutulan bu denetimler, Lighthouse tarafından otomatik olarak kontrol edilmez. Bunlar skorunuzu etkilemez ancak manuel olarak doğrulamanız önemlidir."
  },
  "lighthouse-core/config/default-config.js | pwaCategoryTitle": {
    "message": "Progresif Web Uygulaması"
  },
  "lighthouse-core/config/default-config.js | pwaFastReliableGroupTitle": {
    "message": "Hızlı ve güvenilir"
  },
  "lighthouse-core/config/default-config.js | pwaInstallableGroupTitle": {
    "message": "Yüklenebilir"
  },
  "lighthouse-core/config/default-config.js | pwaOptimizedGroupTitle": {
    "message": "Optimize Edilmiş PWA (Progresif Web Uygulaması)"
  },
  "lighthouse-core/config/default-config.js | seoCategoryDescription": {
    "message": "Bu kontroller, sayfanızın arama motoru sonuç sıralaması için optimize edilmesini sağlar. Lighthouse tarafından kontrol edilmeyen, ancak aramadaki sıralamanızı etkileyebilecek başka faktörler de vardır. [Daha fazla bilgi](https://support.google.com/webmasters/answer/35769)."
  },
  "lighthouse-core/config/default-config.js | seoCategoryManualDescription": {
    "message": "SEO ile ilgili diğer en iyi uygulamaları kontrol etmek için sitenizde bu ek doğrulayıcıları çalıştırın."
  },
  "lighthouse-core/config/default-config.js | seoCategoryTitle": {
    "message": "SEO"
  },
  "lighthouse-core/config/default-config.js | seoContentGroupDescription": {
    "message": "Tarayıcıların uygulamanızın içeriğini daha iyi anlamasını sağlayacak şekilde HTML kodunuzu biçimlendirin."
  },
  "lighthouse-core/config/default-config.js | seoContentGroupTitle": {
    "message": "İçerik En İyi Uygulamaları"
  },
  "lighthouse-core/config/default-config.js | seoCrawlingGroupDescription": {
    "message": "Uygulamanızın arama sonuçlarında görünmesi için, tarayıcıların uygulamanıza erişmesi gerekir."
  },
  "lighthouse-core/config/default-config.js | seoCrawlingGroupTitle": {
    "message": "Tarama ve Dizine Ekleme"
  },
  "lighthouse-core/config/default-config.js | seoMobileGroupDescription": {
    "message": "Kullanıcıların küçültme veya yakınlaştırma hareketi yapmadan sayfadaki içerikleri okuyabilmelerini sağlamak için sayfalarınızın mobil uyumlu olduğundan emin olun. [Daha fazla bilgi](https://developers.google.com/search/mobile-sites/)."
  },
  "lighthouse-core/config/default-config.js | seoMobileGroupTitle": {
    "message": "Mobil Uyumlu"
  },
  "lighthouse-core/gather/gather-runner.js | warningRedirected": {
    "message": "Sayfa, test URL'niz ({requested}) {final} adresine yönlendirildiğinden beklendiği gibi yüklenmiyor olabilir. İkinci URL'yi doğrudan test etmeyi deneyin."
  },
  "lighthouse-core/gather/gather-runner.js | warningTimeout": {
    "message": "Sayfa, zaman sınırı içinde bitmeyecek kadar yavaş yüklendi. Sonuçlar eksik olabilir."
  },
  "lighthouse-core/lib/i18n/i18n.js | columnCacheTTL": {
    "message": "TTL'yi Önbelleğe Alma"
  },
  "lighthouse-core/lib/i18n/i18n.js | columnDuration": {
    "message": "Süre"
  },
  "lighthouse-core/lib/i18n/i18n.js | columnElement": {
    "message": "Öğe"
  },
  "lighthouse-core/lib/i18n/i18n.js | columnFailingElem": {
    "message": "Failing Elements"
  },
  "lighthouse-core/lib/i18n/i18n.js | columnLocation": {
    "message": "Konum"
  },
  "lighthouse-core/lib/i18n/i18n.js | columnName": {
    "message": "Ad"
  },
  "lighthouse-core/lib/i18n/i18n.js | columnOverBudget": {
    "message": "Bütçe Aşımı"
  },
  "lighthouse-core/lib/i18n/i18n.js | columnRequests": {
    "message": "İstek Sayısı"
  },
  "lighthouse-core/lib/i18n/i18n.js | columnResourceSize": {
    "message": "Kaynak Boyutu"
  },
  "lighthouse-core/lib/i18n/i18n.js | columnResourceType": {
    "message": "Kaynak Türü"
  },
  "lighthouse-core/lib/i18n/i18n.js | columnSize": {
    "message": "Boyut"
  },
  "lighthouse-core/lib/i18n/i18n.js | columnSource": {
    "message": "Kaynak"
  },
  "lighthouse-core/lib/i18n/i18n.js | columnStartTime": {
    "message": "Başlangıç Zamanı"
  },
  "lighthouse-core/lib/i18n/i18n.js | columnTimeSpent": {
    "message": "Harcanan Süre"
  },
  "lighthouse-core/lib/i18n/i18n.js | columnTransferSize": {
    "message": "Aktarım Boyutu"
  },
  "lighthouse-core/lib/i18n/i18n.js | columnURL": {
    "message": "URL"
  },
  "lighthouse-core/lib/i18n/i18n.js | columnWastedBytes": {
    "message": "Potansiyel Tasarruflar"
  },
  "lighthouse-core/lib/i18n/i18n.js | columnWastedMs": {
    "message": "Potansiyel Tasarruflar"
  },
  "lighthouse-core/lib/i18n/i18n.js | cumulativeLayoutShiftMetric": {
    "message": "Cumulative Layout Shift"
  },
  "lighthouse-core/lib/i18n/i18n.js | displayValueByteSavings": {
    "message": "{wastedBytes, number, bytes} KiB potansiyel tasarruf"
  },
  "lighthouse-core/lib/i18n/i18n.js | displayValueMsSavings": {
    "message": "{wastedMs, number, milliseconds} ms. potansiyel tasarruf"
  },
  "lighthouse-core/lib/i18n/i18n.js | documentResourceType": {
    "message": "Doküman"
  },
  "lighthouse-core/lib/i18n/i18n.js | estimatedInputLatencyMetric": {
    "message": "Tahmini Giriş Gecikmesi"
  },
  "lighthouse-core/lib/i18n/i18n.js | firstCPUIdleMetric": {
    "message": "İlk CPU Boşta"
  },
  "lighthouse-core/lib/i18n/i18n.js | firstContentfulPaintMetric": {
    "message": "First Contentful Paint"
  },
  "lighthouse-core/lib/i18n/i18n.js | firstMeaningfulPaintMetric": {
    "message": "İlk Anlamlı Boya"
  },
  "lighthouse-core/lib/i18n/i18n.js | fontResourceType": {
    "message": "Yazı tipi"
  },
  "lighthouse-core/lib/i18n/i18n.js | imageResourceType": {
    "message": "Resim"
  },
  "lighthouse-core/lib/i18n/i18n.js | interactiveMetric": {
    "message": "Time to Interactive"
  },
  "lighthouse-core/lib/i18n/i18n.js | largestContentfulPaintMetric": {
    "message": "Largest Contentful Paint"
  },
  "lighthouse-core/lib/i18n/i18n.js | maxPotentialFIDMetric": {
    "message": "Maksimum Olası İlk Giriş Gecikmesi"
  },
  "lighthouse-core/lib/i18n/i18n.js | mediaResourceType": {
    "message": "Medya"
  },
  "lighthouse-core/lib/i18n/i18n.js | ms": {
    "message": "{timeInMs, number, milliseconds} ms."
  },
  "lighthouse-core/lib/i18n/i18n.js | otherResourceType": {
    "message": "Diğer"
  },
  "lighthouse-core/lib/i18n/i18n.js | scriptResourceType": {
    "message": "Komut dosyası"
  },
  "lighthouse-core/lib/i18n/i18n.js | seconds": {
    "message": "{timeInMs, number, seconds} sn."
  },
  "lighthouse-core/lib/i18n/i18n.js | speedIndexMetric": {
    "message": "Speed Index"
  },
  "lighthouse-core/lib/i18n/i18n.js | stylesheetResourceType": {
    "message": "Stil Sayfası"
  },
  "lighthouse-core/lib/i18n/i18n.js | thirdPartyResourceType": {
    "message": "Üçüncü taraf"
  },
  "lighthouse-core/lib/i18n/i18n.js | totalBlockingTimeMetric": {
    "message": "Total Blocking Time"
  },
  "lighthouse-core/lib/i18n/i18n.js | totalResourceType": {
    "message": "Toplam"
  },
  "lighthouse-core/lib/lh-error.js | badTraceRecording": {
    "message": "Sayfa yüklemenizin izlemesi kaydedilirken bir sorun oluştu. Lütfen Lighthouse'u tekrar çalıştırın. ({errorCode})"
  },
  "lighthouse-core/lib/lh-error.js | criTimeout": {
    "message": "İlk Hata Ayıklayıcı Protokolü bağlantısı beklenirken zaman aşımı oluştu."
  },
  "lighthouse-core/lib/lh-error.js | didntCollectScreenshots": {
    "message": "Chrome, sayfa yükleme sırasında ekran görüntüsü toplayamadı. Lütfen sayfada görülebilir içerik olduğundan emin olun ve sonra Lighthouse'u tekrar çalıştırmayı deneyin. ({errorCode})"
  },
  "lighthouse-core/lib/lh-error.js | dnsFailure": {
    "message": "DNS sunucuları sağlanan alan adını çözümleyemedi."
  },
  "lighthouse-core/lib/lh-error.js | erroredRequiredArtifact": {
    "message": "Zorunlu {artifactName} toplayıcı bir hatayla karşılaştı: {errorMessage}"
  },
  "lighthouse-core/lib/lh-error.js | internalChromeError": {
    "message": "Dahili bir Chrome hatası oluştu. Lütfen Chrome'u yeniden başlatıp Lighthouse'u tekrar çalıştırmayı deneyin."
  },
  "lighthouse-core/lib/lh-error.js | missingRequiredArtifact": {
    "message": "Zorunlu {artifactName} toplayıcı çalışmadı."
  },
  "lighthouse-core/lib/lh-error.js | notHtml": {
    "message": "Sağlanan sayfa HTML değil ({mimeType} MIME türü olarak sunuldu)."
  },
  "lighthouse-core/lib/lh-error.js | oldChromeDoesNotSupportFeature": {
    "message": "Chrome'un bu sürümü, \"{featureName}\" özelliğini destekleyemeyecek kadar eski. Sonuçların tamamını görmek için daha yeni bir sürüm kullanın."
  },
  "lighthouse-core/lib/lh-error.js | pageLoadFailed": {
    "message": "Lighthouse istediğiniz sayfayı güvenli bir şekilde yükleyemedi. Doğru URL'yi test ettiğinizden ve sunucunun tüm isteklere gerektiği gibi yanıt verdiğinden emin olun."
  },
  "lighthouse-core/lib/lh-error.js | pageLoadFailedHung": {
    "message": "Sayfa yanıt vermeyi durdurduğu için Lighthouse istediğiniz URL'yi güvenli bir şekilde yükleyemedi."
  },
  "lighthouse-core/lib/lh-error.js | pageLoadFailedInsecure": {
    "message": "Sağladığınız URL, geçerli güvenlik sertifikasına sahip değil. {securityMessages}"
  },
  "lighthouse-core/lib/lh-error.js | pageLoadFailedInterstitial": {
    "message": "Chrome bir geçiş reklamıyla sayfa yüklemesini önledi. Doğru URL'yi test ettiğinizden ve sunucunun tüm isteklere gerektiği gibi yanıt verdiğinden emin olun."
  },
  "lighthouse-core/lib/lh-error.js | pageLoadFailedWithDetails": {
    "message": "Lighthouse istediğiniz sayfayı güvenli bir şekilde yükleyemedi. Doğru URL'yi test ettiğinizden ve sunucunun tüm isteklere gerektiği gibi yanıt verdiğinden emin olun. (Ayrıntılar: {errorDetails})"
  },
  "lighthouse-core/lib/lh-error.js | pageLoadFailedWithStatusCode": {
    "message": "Lighthouse istediğiniz sayfayı güvenli bir şekilde yükleyemedi. Doğru URL'yi test ettiğinizden ve sunucunun tüm isteklere gerektiği gibi yanıt verdiğinden emin olun. (Durum kodu: {statusCode})"
  },
  "lighthouse-core/lib/lh-error.js | pageLoadTookTooLong": {
    "message": "Sayfanın yüklenmesi çok uzun sürdü. Sayfanızın yüklenme süresini azaltmak için lütfen rapordaki fırsatları uygulayın ve sonra Lighthouse'u tekrar çalıştırmayı deneyin. ({errorCode})"
  },
  "lighthouse-core/lib/lh-error.js | protocolTimeout": {
    "message": "DevTools protokol yanıtının beklenmesi için ayrılan süre aşıldı. (Yöntem: {protocolMethod})"
  },
  "lighthouse-core/lib/lh-error.js | requestContentTimeout": {
    "message": "Kaynak içeriğinin getirilmesi için ayrılan süre aşıldı"
  },
  "lighthouse-core/lib/lh-error.js | urlInvalid": {
    "message": "Sağladığınız URL'nin geçersiz olduğu anlaşılıyor."
  },
  "lighthouse-core/report/html/renderer/util.js | auditGroupExpandTooltip": {
    "message": "Denetimleri göster"
  },
  "lighthouse-core/report/html/renderer/util.js | calculatorLink": {
    "message": "Hesap makinesini göster."
  },
  "lighthouse-core/report/html/renderer/util.js | crcInitialNavigation": {
    "message": "İlk Gezinme"
  },
  "lighthouse-core/report/html/renderer/util.js | crcLongestDurationLabel": {
    "message": "Maksimum kritik yol gecikmesi:"
  },
  "lighthouse-core/report/html/renderer/util.js | dropdownCopyJSON": {
    "message": "JSON nesnesini kopyala"
  },
  "lighthouse-core/report/html/renderer/util.js | dropdownDarkTheme": {
    "message": "Koyu Temayı aç/kapat"
  },
  "lighthouse-core/report/html/renderer/util.js | dropdownPrintExpanded": {
    "message": "Yazdırma Genişletmesi"
  },
  "lighthouse-core/report/html/renderer/util.js | dropdownPrintSummary": {
    "message": "Yazdırma Özeti"
  },
  "lighthouse-core/report/html/renderer/util.js | dropdownSaveGist": {
    "message": "Gist olarak kaydet"
  },
  "lighthouse-core/report/html/renderer/util.js | dropdownSaveHTML": {
    "message": "HTML olarak kaydet"
  },
  "lighthouse-core/report/html/renderer/util.js | dropdownSaveJSON": {
    "message": "JSON nesnesi olarak kaydet"
  },
  "lighthouse-core/report/html/renderer/util.js | dropdownViewer": {
    "message": "Görüntüleyicide aç"
  },
  "lighthouse-core/report/html/renderer/util.js | errorLabel": {
    "message": "Hata!"
  },
  "lighthouse-core/report/html/renderer/util.js | errorMissingAuditInfo": {
    "message": "Bildirme hatası: denetim bilgisi yok"
  },
  "lighthouse-core/report/html/renderer/util.js | footerIssue": {
    "message": "Sorun bildir"
  },
  "lighthouse-core/report/html/renderer/util.js | labDataTitle": {
    "message": "Test Verileri"
  },
  "lighthouse-core/report/html/renderer/util.js | lsPerformanceCategoryDescription": {
    "message": "Mevcut sayfanın mobil ağ kullanılarak gerçekleştirilen [Lighthouse](https://developers.google.com/web/tools/lighthouse/) analizi. Değerler tahminidir ve değişiklik gösterebilir."
  },
  "lighthouse-core/report/html/renderer/util.js | manualAuditsGroupTitle": {
    "message": "Manuel olarak kontrol edilecek ek öğeler"
  },
  "lighthouse-core/report/html/renderer/util.js | notApplicableAuditsGroupTitle": {
    "message": "Geçerli değil"
  },
  "lighthouse-core/report/html/renderer/util.js | opportunityResourceColumnLabel": {
    "message": "Fırsat"
  },
  "lighthouse-core/report/html/renderer/util.js | opportunitySavingsColumnLabel": {
    "message": "Tahmini Tasarruf Miktarı"
  },
  "lighthouse-core/report/html/renderer/util.js | passedAuditsGroupTitle": {
    "message": "Başarılı denetimler"
  },
  "lighthouse-core/report/html/renderer/util.js | runtimeDesktopEmulation": {
    "message": "Emülasyonlu Masaüstü"
  },
  "lighthouse-core/report/html/renderer/util.js | runtimeMobileEmulation": {
    "message": "Emülasyonlu Moto G4"
  },
  "lighthouse-core/report/html/renderer/util.js | runtimeNoEmulation": {
    "message": "Emülasyon yok"
  },
  "lighthouse-core/report/html/renderer/util.js | runtimeSettingsBenchmark": {
    "message": "CPU/Bellek Gücü"
  },
  "lighthouse-core/report/html/renderer/util.js | runtimeSettingsCPUThrottling": {
    "message": "CPU kısıtlaması"
  },
  "lighthouse-core/report/html/renderer/util.js | runtimeSettingsChannel": {
    "message": "Kanal"
  },
  "lighthouse-core/report/html/renderer/util.js | runtimeSettingsDevice": {
    "message": "Cihaz"
  },
  "lighthouse-core/report/html/renderer/util.js | runtimeSettingsFetchTime": {
    "message": "Alınma Zamanı"
  },
  "lighthouse-core/report/html/renderer/util.js | runtimeSettingsNetworkThrottling": {
    "message": "Ağ sınırlama"
  },
  "lighthouse-core/report/html/renderer/util.js | runtimeSettingsTitle": {
    "message": "Çalışma Zamanı Ayarları"
  },
  "lighthouse-core/report/html/renderer/util.js | runtimeSettingsUA": {
    "message": "Kullanıcı aracısı (ana makine)"
  },
  "lighthouse-core/report/html/renderer/util.js | runtimeSettingsUANetwork": {
    "message": "Kullanıcı aracısı (ağ)"
  },
  "lighthouse-core/report/html/renderer/util.js | runtimeSettingsUrl": {
    "message": "URL"
  },
  "lighthouse-core/report/html/renderer/util.js | runtimeUnknown": {
    "message": "Bilinmiyor"
  },
  "lighthouse-core/report/html/renderer/util.js | snippetCollapseButtonLabel": {
    "message": "Snippet'i daralt"
  },
  "lighthouse-core/report/html/renderer/util.js | snippetExpandButtonLabel": {
    "message": "Snippet'i genişlet"
  },
  "lighthouse-core/report/html/renderer/util.js | thirdPartyResourcesLabel": {
    "message": "3. taraf kaynaklarını göster"
  },
  "lighthouse-core/report/html/renderer/util.js | throttlingProvided": {
    "message": "Ortam tarafından sağlandı"
  },
  "lighthouse-core/report/html/renderer/util.js | toplevelWarningsMessage": {
    "message": "Şu Lighthouse çalışmasını etkileyen sorunlar vardı:"
  },
  "lighthouse-core/report/html/renderer/util.js | varianceDisclaimer": {
    "message": "Değerler tahminidir ve değişiklik gösterebilir. [Performance skorunun hesaplanması ](https://web.dev/performance-scoring/), doğrudan bu metriklerle yapılır."
  },
  "lighthouse-core/report/html/renderer/util.js | warningAuditsGroupTitle": {
    "message": "Kontrollerden geçti, ancak uyarılar var"
  },
  "lighthouse-core/report/html/renderer/util.js | warningHeader": {
    "message": "Uyarılar: "
  },
  "stack-packs/packs/amp.js | efficient_animated_content": {
    "message": "Animasyonlu içerik için içerik ekran dışında kalırken CPU kullanımını en aza indirmek amacıyla [amp-anim](https://amp.dev/documentation/components/amp-anim/) kullanın."
  },
  "stack-packs/packs/amp.js | offscreen_images": {
    "message": "İlk görüntü alanının dışında otomatik olarak geç yüklenen görüntüleriniz için geçerli `amp-img` etiketleri kullandığınızdan emin olun. [Daha fazla bilgi](https://amp.dev/documentation/guides-and-tutorials/develop/media_iframes_3p/?format=websites#images)."
  },
  "stack-packs/packs/amp.js | render_blocking_resources": {
    "message": "[Sunucu tarafı oluşturucu AMP düzenleri](https://amp.dev/documentation/guides-and-tutorials/optimize-and-measure/server-side-rendering/) için [AMP Optimize Edici](https://github.com/ampproject/amp-toolbox/tree/main/packages/optimizer) gibi araçları kullanın."
  },
  "stack-packs/packs/amp.js | unminified_css": {
    "message": "Tüm stillerinizin desteklendiğinden emin olmak için [AMP belgelerine](https://amp.dev/documentation/guides-and-tutorials/develop/style_and_layout/style_pages/) bakın."
  },
  "stack-packs/packs/amp.js | uses_responsive_images": {
    "message": "`amp-img` öğesi, ekran boyutuna göre kullanılacak görüntü öğelerini belirtmek için `srcset` özelliğini destekler.  [Daha fazla bilgi](https://amp.dev/documentation/guides-and-tutorials/develop/style_and_layout/art_direction/)."
  },
  "stack-packs/packs/amp.js | uses_webp_images": {
    "message": "Diğer tarayıcılar için uygun bir yedek belirtirken tüm `amp-img` bileşenlerinizin WebP biçimlerinde görüntülenmesi seçeneğini değerlendirin. [Daha fazla bilgi](https://amp.dev/documentation/components/amp-img/#example:-specifying-a-fallback-image)."
  },
  "stack-packs/packs/angular.js | dom_size": {
    "message": "Çok büyük listeler oluşturuluyorsa Bileşen Geliştirme Kiti (CDK) ile sanal kaydırma seçeneğini düşünün. [Daha fazla bilgi](https://web.dev/virtualize-lists-with-angular-cdk/)."
  },
  "stack-packs/packs/angular.js | total_byte_weight": {
    "message": "JavaScript paketlerinizin boyutunu en aza indirmek için [rota düzeyinde kod bölmeyi](https://web.dev/route-level-code-splitting-in-angular/) uygulayın. Ayrıca, [Angular hizmet çalışanı](https://web.dev/precaching-with-the-angular-service-worker/) ile öğeleri önbelleğe alma seçeneğini değerlendirin."
  },
  "stack-packs/packs/angular.js | unminified_warning": {
    "message": "Angular KSA kullanıyorsanız derlemelerin üretim modunda oluşturulduğundan emin olun. [Daha fazla bilgi](https://angular.io/guide/deployment#enable-runtime-production-mode)."
  },
  "stack-packs/packs/angular.js | unused_javascript": {
    "message": "Angular KSA kullanıyorsanız paketlerinizi incelemek için üretim derlemenize kaynak eşlemelerini ekleyin. [Daha fazla bilgi](https://angular.io/guide/deployment#inspect-the-bundles)."
  },
  "stack-packs/packs/angular.js | uses_rel_preload": {
    "message": "Gezinmeyi hızlandırmak için rotaları önceden yükleyin. [Daha fazla bilgi](https://web.dev/route-preloading-in-angular/)."
  },
  "stack-packs/packs/angular.js | uses_responsive_images": {
    "message": "Görüntü ayrılma noktalarını yönetmek için Bileşen Geliştirme Kiti'nde (CDK) `BreakpointObserver` yardımcı programını kullanmayı düşünün. [Daha fazla bilgi](https://material.angular.io/cdk/layout/overview)."
  },
  "stack-packs/packs/magento.js | critical_request_chains": {
    "message": "JavaScript öğelerinizi grupluyorsanız [gruplayıcı](https://github.com/magento/baler) kullanmayı düşünün."
  },
  "stack-packs/packs/magento.js | disable_bundling": {
    "message": "Magento'nun yerleşik [JavaScript gruplama ve küçültme](https://devdocs.magento.com/guides/v2.3/frontend-dev-guide/themes/js-bundling.html) özelliğini devre dışı bırakın ve bunun yerine [gruplayıcı](https://github.com/magento/baler/) kullanmayı düşünün."
  },
  "stack-packs/packs/magento.js | font_display": {
    "message": "[Özel yazı tipleri tanımlarken](https://devdocs.magento.com/guides/v2.3/frontend-dev-guide/css-topics/using-fonts.html) `@font-display` öğesini belirtin."
  },
  "stack-packs/packs/magento.js | offscreen_images": {
    "message": "Ürün ve katalog şablonlarınızı, web platformunun [geç yükleme](https://web.dev/native-lazy-loading/) özelliğinden yararlanacak şekilde değiştirme seçeneğini değerlendirin."
  },
  "stack-packs/packs/magento.js | server_response_time": {
    "message": "Magento'nun [Cila entegrasyonunu](https://devdocs.magento.com/guides/v2.3/config-guide/varnish/config-varnish.html) kullanın."
  },
  "stack-packs/packs/magento.js | unminified_css": {
    "message": "Mağazanızın Geliştirici ayarlarında \"CSS Dosyalarını Küçült\" seçeneğini etkinleştirin. [Daha fazla bilgi](https://devdocs.magento.com/guides/v2.3/performance-best-practices/configuration.html?itm_source=devdocs&itm_medium=search_page&itm_campaign=federated_search&itm_term=minify%20css%20files)."
  },
  "stack-packs/packs/magento.js | unminified_javascript": {
    "message": "Statik içerik dağıtımından oluşturulan tüm JavaScript öğelerini küçültmek ve yerleşik küçültme özelliğini devre dışı bırakmak için [Terser](https://www.npmjs.com/package/terser)'ı kullanın."
  },
  "stack-packs/packs/magento.js | unused_javascript": {
    "message": "Magento'nun yerleşik [JavaScript gruplama](https://devdocs.magento.com/guides/v2.3/frontend-dev-guide/themes/js-bundling.html) özelliğini devre dışı bırakın."
  },
  "stack-packs/packs/magento.js | uses_optimized_images": {
    "message": "Görüntüleri optimize etmek için [Magento Marketplace](https://marketplace.magento.com/catalogsearch/result/?q=optimize%20image)'te çeşitli üçüncü taraf uzantılarını arama seçeneğini değerlendirin."
  },
  "stack-packs/packs/magento.js | uses_rel_preconnect": {
    "message": "Önceden bağlanma veya DNS önceden getirme kaynak ipuçları, [bir temanın düzeni değiştirilerek](https://devdocs.magento.com/guides/v2.3/frontend-dev-guide/layouts/xml-manage.html) eklenebilir."
  },
  "stack-packs/packs/magento.js | uses_rel_preload": {
    "message": "`<link rel=preload>` etiketleri, [bir temanın düzeni değiştirilerek](https://devdocs.magento.com/guides/v2.3/frontend-dev-guide/layouts/xml-manage.html) eklenebilir."
  },
  "stack-packs/packs/magento.js | uses_webp_images": {
    "message": "Daha yeni görüntü biçimlerinden yararlanmak için [Magento Marketplace](https://marketplace.magento.com/catalogsearch/result/?q=webp)'te çeşitli üçüncü taraf uzantılarını arama seçeneğini değerlendirin."
  },
  "stack-packs/packs/react.js | dom_size": {
    "message": "Sayfada çok sayıda yinelenen öğe oluşturuyorsanız, oluşturulan DOM düğümlerinin sayısını en aza indirmek için `react-window` gibi bir \"pencereleme\" kitaplığı ı düşünün. [Daha fazla bilgi](https://web.dev/virtualize-long-lists-react-window/). Ayrıca, çalışma zamanı performansını iyileştirmek için Efekt kancası kullanıyorsanız bazı bağımlılıklar değişinceye kadar [shouldComponentUpdate](https://reactjs.org/docs/optimizing-performance.html#shouldcomponentupdate-in-action), [PureComponent](https://reactjs.org/docs/react-api.html#reactpurecomponent) veya [React.memo](https://reactjs.org/docs/react-api.html#reactmemo) ve [atlama efektleri](https://reactjs.org/docs/hooks-effect.html#tip-optimizing-performance-by-skipping-effects) kullanarak gereksiz yeniden oluşturma sayısını en aza indirin."
  },
  "stack-packs/packs/react.js | redirects": {
    "message": "React Router kullanıyorsanız [rota gezinmeleri](https://reacttraining.com/react-router/web/api/Redirect) için `<Redirect>` bileşeninin kullanımını en aza indirin."
  },
  "stack-packs/packs/react.js | server_response_time": {
    "message": "Sunucu tarafında React bileşenleri oluşturuyorsanız istemcinin tüm işaretleme parçalarını bir defada alması yerine farklı parçaları alıp birleştirmesine izin vermek için `renderToNodeStream()` veya `renderToStaticNodeStream()` kullanmayı düşünün. [Daha fazla bilgi](https://reactjs.org/docs/react-dom-server.html#rendertonodestream)."
  },
  "stack-packs/packs/react.js | unminified_css": {
    "message": "Derleme sisteminiz CSS dosyalarını otomatik olarak küçültüyorsa uygulamanızın üretim derlemesini dağıttığınızdan emin olun. Bunu React Geliştirici Araçları uzantısıyla kontrol edebilirsiniz. [Daha fazla bilgi](https://reactjs.org/docs/optimizing-performance.html#use-the-production-build)."
  },
  "stack-packs/packs/react.js | unminified_javascript": {
    "message": "Derleme sisteminiz JS dosyalarını otomatik olarak küçültüyorsa uygulamanızın üretim derlemesini dağıttığınızdan emin olun. Bunu React Geliştirici Araçları uzantısıyla kontrol edebilirsiniz. [Daha fazla bilgi](https://reactjs.org/docs/optimizing-performance.html#use-the-production-build)."
  },
  "stack-packs/packs/react.js | unused_javascript": {
    "message": "Sunucu tarafında oluşturmuyorsanız `React.lazy()` ile [JavaScript paketlerinizi bölün](https://web.dev/code-splitting-suspense/). Aksi halde, [loadable-components](https://www.smooth-code.com/open-source/loadable-components/docs/getting-started/) gibi bir üçüncü taraf kitaplığı kullanarak kodu bölün."
  },
  "stack-packs/packs/react.js | user_timings": {
    "message": "Bileşenlerinizin oluşturma performansını ölçmek için Profil Oluşturucu API'sinden yararlanan React Geliştirme Araçları Profil Oluşturucu'yu kullanın. [Daha fazla bilgi](https://reactjs.org/blog/2018/09/10/introducing-the-react-profiler.html)"
  },
  "stack-packs/packs/wordpress.js | efficient_animated_content": {
    "message": "GIF dosyanızı, HTML5 videosu olarak katıştırmak için kullanılabilmesini sağlayacak bir hizmete yüklemeyi düşünün."
  },
  "stack-packs/packs/wordpress.js | offscreen_images": {
    "message": "Ekran dışı görüntüleri erteleme veya bu işlevselliği sağlayan bir temaya geçiş yapma olanağı veren bir [WordPress geç yükleme (lazy-load) eklentisi](https://wordpress.org/plugins/search/lazy+load/) yükleyin. Ayrıca [AMP eklentisini](https://wordpress.org/plugins/amp/) kullanmayı da değerlendirin."
  },
  "stack-packs/packs/wordpress.js | render_blocking_resources": {
    "message": "[Kritik öğeleri satır içi yapmanıza](https://wordpress.org/plugins/search/critical+css/) veya [daha az önemli kaynakları ertelemenize](https://wordpress.org/plugins/search/defer+css+javascript/) yardımcı olabilecek çeşitli WordPress eklentileri vardır. Bu eklentilerin sağlayacağı optimizasyonların tema veya eklentilerinizin özelliklerini bozabileceğine dikkat edin. Bunu engellemek için muhtemelen kodda değişiklik yapmanız gerekecektir."
  },
  "stack-packs/packs/wordpress.js | server_response_time": {
    "message": "Temalar, eklentiler ve sunucu özellikleri öğelerinin tümü sunucunun yanıt süresini etkiler. Bir optimizayon eklentisini dikkatle seçerek ve/veya sunucunuzu yeni sürüme geçirerek, daha ileri düzeyde optimize edilmiş bir tema bulmayı düşünün."
  },
  "stack-packs/packs/wordpress.js | total_byte_weight": {
    "message": "Yayın listelerinizde alıntılar göstermeyi (ör. daha fazla etiket kullanarak), belirli bir sayfada gösterilen yayınların sayısını azaltmayı, uzun yayınlarınızı birden fazla sayfaya bölmeyi veya yorumların geç yüklenmesi için bir eklenti kullanmayı düşünün."
  },
  "stack-packs/packs/wordpress.js | unminified_css": {
    "message": "Çeşitli [WordPress eklentileri](https://wordpress.org/plugins/search/minify+css/) stillerinizi sıralayarak, küçülterek ve sıkıştırarak sitenizi hızlandırabilir. Ayrıca mümkünse bu küçültme yapmak için bir derleme işlemi kullanmak isteyebilirsiniz."
  },
  "stack-packs/packs/wordpress.js | unminified_javascript": {
    "message": "Çeşitli [WordPress eklentileri](https://wordpress.org/plugins/search/minify+javascript/) komut dosyalarınızı sıralayarak, küçülterek ve sıkıştırarak sitenizi hızlandırabilir. Ayrıca mümkünse bu sadeleştirmeyi yapmak için bir derleme işlemi kullanmak isteyebilirsiniz."
  },
  "stack-packs/packs/wordpress.js | unused_css_rules": {
    "message": "Sayfanızda kullanılmayan CSS'ler yükleyen [WordPress eklentilerinin](https://wordpress.org/plugins/) sayısını azaltmayı veya değiştirmeyi düşünün. Gereksiz CSS ekleyen eklentileri belirlemek için Chrome Geliştirme Araçlarında [kod kapsamını](https://developers.google.com/web/updates/2017/04/devtools-release-notes#coverage) çalıştırmayı deneyin. Sorumlu temayı/eklentiyi stil sayfasının URL'sinden belirleyebilirsiniz. Listede çok sayıda stil sayfasına sahip olan ve kod kapsamında çok sayıda kırmızı işaret taşıyan eklentileri arayın. Bir eklenti sadece sayfada gerçekten kullanılan bir stil sayfasını kuyruğa almalıdır."
  },
  "stack-packs/packs/wordpress.js | unused_javascript": {
    "message": "Sayfanızda kullanılmayan JavaScript'ler yükleyen [WordPress eklentilerinin](https://wordpress.org/plugins/) sayısını azaltmayı veya değiştirmeyi değerlendirin. Gereksiz JS ekleyen eklentileri belirlemek için Chrome Geliştirme Araçlarında [kod kapsamını](https://developers.google.com/web/updates/2017/04/devtools-release-notes#coverage) çalıştırmayı düşünün. Sorumlu temayı/eklentiyi komut dosyasının URL'sinden belirleyebilirsiniz. Listede çok sayıda komut dosyasına sahip olan ve kod kapsamında çok sayıda kırmızı işaret taşıyan eklentileri arayın. Bir eklenti sadece sayfada gerçekten kullanılan bir komut dosyasını kuyruğa almalıdır."
  },
  "stack-packs/packs/wordpress.js | uses_long_cache_ttl": {
    "message": "[WordPress'te Tarayıcı Önbelleği](https://wordpress.org/support/article/optimization/#browser-caching) ile ilgili bilgi edinin."
  },
  "stack-packs/packs/wordpress.js | uses_optimized_images": {
    "message": "Kaliteden ödün vermeden resimlerinizi sıkıştıran bir [resim optimizasyonu WordPress eklentisi](https://wordpress.org/plugins/search/optimize+images/) kullanmayı değerlendirin."
  },
  "stack-packs/packs/wordpress.js | uses_responsive_images": {
    "message": "Gerekli resim boyutlarının kullanılabilmesi için resimleri doğrudan [medya kitaplığından](https://wordpress.org/support/article/media-library-screen/) yükleyin, ardından ideal resim boyutlarının kullanıldığından (esnek ayrılma noktası için olanlar dahil) emin olmak için resimleri medya kitaplığından ekleyin veya resim widget'ını kullanın. Boyutları kullanım için yeterli değilse `Full Size` resimler kullanmaktan kaçının. [Daha fazla bilgi](https://wordpress.org/support/article/inserting-images-into-posts-and-pages/)."
  },
  "stack-packs/packs/wordpress.js | uses_text_compression": {
    "message": "Web sunucunuzun yapılandırmasında metin sıkıştırmayı etkinleştirebilirsiniz."
  },
  "stack-packs/packs/wordpress.js | uses_webp_images": {
    "message": "Yüklediğiniz resimleri ideal biçimlere otomatik olarak dönüştürecek bir [eklenti](https://wordpress.org/plugins/search/convert+webp/) veya hizmet kullanmayı değerlendirin."
  }
}<|MERGE_RESOLUTION|>--- conflicted
+++ resolved
@@ -839,12 +839,9 @@
   "lighthouse-core/audits/layout-shift-elements.js | description": {
     "message": "Sayfanın CLS'sine en fazla bu DOM öğeleri katkıda bulunur."
   },
-<<<<<<< HEAD
-=======
   "lighthouse-core/audits/layout-shift-elements.js | displayValue": {
     "message": "{nodeCount,plural, =1{1 öğe bulundu}other{# öğe bulundu}}"
   },
->>>>>>> 8fd7551d
   "lighthouse-core/audits/layout-shift-elements.js | title": {
     "message": "Büyük düzen kaymalarından kaçının"
   },
