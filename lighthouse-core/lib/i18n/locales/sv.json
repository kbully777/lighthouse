{
  "lighthouse-core/audits/accessibility/accesskeys.js | description": {
    "message": "Med åtkomsttangenter kan användaren snabbt flytta fokus till en viss del av sidan. Ingen åtkomsttangent får användas flera gånger om navigeringen ska fungera ordentligt. [Läs mer](https://web.dev/accesskeys/)."
  },
  "lighthouse-core/audits/accessibility/accesskeys.js | failureTitle": {
    "message": "Alla värden på `[accesskey]` är inte unika"
  },
  "lighthouse-core/audits/accessibility/accesskeys.js | title": {
    "message": "`[accesskey]` värden är unika"
  },
  "lighthouse-core/audits/accessibility/aria-allowed-attr.js | description": {
    "message": "Varje ARIA-`role` har stöd för ett visst antal attribut av typen `aria-*`. Om dessa inte överensstämmer blir attributen av typen `aria-*` ogiltiga. [Läs mer](https://web.dev/aria-allowed-attr/)."
  },
  "lighthouse-core/audits/accessibility/aria-allowed-attr.js | failureTitle": {
    "message": "Alla attribut av typen `[aria-*]` stämmer inte med elementets roll"
  },
  "lighthouse-core/audits/accessibility/aria-allowed-attr.js | title": {
    "message": "Attributen av typen `[aria-*]` stämmer med elementets roll"
  },
  "lighthouse-core/audits/accessibility/aria-hidden-body.js | description": {
    "message": "Hjälpmedelstekniker som skärmläsare fungerar inte ordentligt när `aria-hidden=\"true\"` har angetts för dokumentet `<body>`. [Läs mer](https://web.dev/aria-hidden-body/)."
  },
  "lighthouse-core/audits/accessibility/aria-hidden-body.js | failureTitle": {
    "message": "Alla `[aria-hidden=\"true\"]` finns i dokumentet `<body>`"
  },
  "lighthouse-core/audits/accessibility/aria-hidden-body.js | title": {
    "message": "Alla `[aria-hidden=\"true\"]` finns inte i dokumentet `<body>`"
  },
  "lighthouse-core/audits/accessibility/aria-hidden-focus.js | description": {
    "message": "Fokuserbara underordnade element i `[aria-hidden=\"true\"]`-element förhindrar att de interaktiva elementen blir tillgängliga för användare av hjälpmedelstekniker som skärmläsare. [Läs mer](https://web.dev/aria-hidden-focus/)."
  },
  "lighthouse-core/audits/accessibility/aria-hidden-focus.js | failureTitle": {
    "message": "Alla `[aria-hidden=\"true\"]`-element innehåller fokuserbara underordnade element"
  },
  "lighthouse-core/audits/accessibility/aria-hidden-focus.js | title": {
    "message": "Alla `[aria-hidden=\"true\"]`-element har inte fokuserbara underordnade element"
  },
  "lighthouse-core/audits/accessibility/aria-input-field-name.js | description": {
    "message": "Utan ett igenkännligt namn läses inmatningsfält upp med ett generellt namn av skärmläsarna. Det gör dem oanvändbara för personer som behöver använda en skärmläsare. [Läs mer](https://web.dev/aria-input-field-name/)."
  },
  "lighthouse-core/audits/accessibility/aria-input-field-name.js | failureTitle": {
    "message": "Namnen för inmatningsfälten för ARIA är inte tillgängliga"
  },
  "lighthouse-core/audits/accessibility/aria-input-field-name.js | title": {
    "message": "Namnen för inmatningsfälten för ARIA är tillgängliga"
  },
  "lighthouse-core/audits/accessibility/aria-required-attr.js | description": {
    "message": "Vissa ARIA-roller har obligatoriska attribut som beskriver elementets tillstånd för skärmläsare. [Läs mer](https://web.dev/aria-required-attr/)."
  },
  "lighthouse-core/audits/accessibility/aria-required-attr.js | failureTitle": {
    "message": "Vissa element med attributet `[role]` har inte alla obligatoriska attribut av typen `[aria-*]`"
  },
  "lighthouse-core/audits/accessibility/aria-required-attr.js | title": {
    "message": "Alla element med `[role]`-attribut har alla obligatoriska attribut av typen `[aria-*]`"
  },
  "lighthouse-core/audits/accessibility/aria-required-children.js | description": {
    "message": "Vissa överordnade element med ARIA-attributet role måste ha vissa underordnade element med role för att hjälpmedlen ska fungera som avsett. [Läs mer](https://web.dev/aria-required-children/)."
  },
  "lighthouse-core/audits/accessibility/aria-required-children.js | failureTitle": {
    "message": "Några eller alla obligatoriska underordnade element med `[role]` saknas för element med ARIA-rollen `[role]`."
  },
  "lighthouse-core/audits/accessibility/aria-required-children.js | title": {
    "message": "Alla obligatoriska underordnade element med `[role]` används för element med ARIA-rollen `[role]`."
  },
  "lighthouse-core/audits/accessibility/aria-required-parent.js | description": {
    "message": "Vissa underordnade element med ARIA-attributet role måste ha ett bestämt överordnat element med role för att hjälpmedlen ska fungera som avsett. [Läs mer](https://web.dev/aria-required-parent/)."
  },
  "lighthouse-core/audits/accessibility/aria-required-parent.js | failureTitle": {
    "message": "Det finns element med `[role]`-attribut utan ett obligatoriskt överordnat element"
  },
  "lighthouse-core/audits/accessibility/aria-required-parent.js | title": {
    "message": "Rätt överordnat element används för alla element med `[role]`-attribut"
  },
  "lighthouse-core/audits/accessibility/aria-roles.js | description": {
    "message": "Alla ARIA-rollattribut måste ha giltiga värden om de ska fungera som avsett med hjälpmedlen. [Läs mer](https://web.dev/aria-roles/)."
  },
  "lighthouse-core/audits/accessibility/aria-roles.js | failureTitle": {
    "message": "Vissa `[role]`-värden är inte giltiga"
  },
  "lighthouse-core/audits/accessibility/aria-roles.js | title": {
    "message": "Alla `[role]`-värden är giltiga"
  },
  "lighthouse-core/audits/accessibility/aria-toggle-field-name.js | description": {
    "message": "Utan ett igenkännligt namn läses av/på-fält upp med ett generellt namn av skärmläsarna. Det gör dem oanvändbara för personer som behöver använda en skärmläsare. [Läs mer](https://web.dev/aria-toggle-field-name/)."
  },
  "lighthouse-core/audits/accessibility/aria-toggle-field-name.js | failureTitle": {
    "message": "Namnen för på/av-fälten för ARIA är inte tillgängliga"
  },
  "lighthouse-core/audits/accessibility/aria-toggle-field-name.js | title": {
    "message": "Namnen för på/av-fälten för ARIA är tillgängliga"
  },
  "lighthouse-core/audits/accessibility/aria-valid-attr-value.js | description": {
    "message": "Skärmläsare och andra hjälpmedel kan inte tolka ARIA-attribut med ogiltiga värden. [Läs mer](https://web.dev/aria-valid-attr-value/)."
  },
  "lighthouse-core/audits/accessibility/aria-valid-attr-value.js | failureTitle": {
    "message": "Alla attribut av typen `[aria-*]` har inte ett giltigt värde"
  },
  "lighthouse-core/audits/accessibility/aria-valid-attr-value.js | title": {
    "message": "Alla attribut av typen `[aria-*]` har giltiga värden"
  },
  "lighthouse-core/audits/accessibility/aria-valid-attr.js | description": {
    "message": "Skärmläsare och andra hjälpmedel kan inte tolka ARIA-attribut med ogiltiga namn. [Läs mer](https://web.dev/aria-valid-attr/)."
  },
  "lighthouse-core/audits/accessibility/aria-valid-attr.js | failureTitle": {
    "message": "Vissa attribut av typen `[aria-*]` är ogiltiga eller felstavade"
  },
  "lighthouse-core/audits/accessibility/aria-valid-attr.js | title": {
    "message": "Alla attribut av typen `[aria-*]` är giltiga och rättstavade"
  },
  "lighthouse-core/audits/accessibility/axe-audit.js | failingElementsHeader": {
    "message": "Element med fel"
  },
  "lighthouse-core/audits/accessibility/button-name.js | description": {
    "message": "Utan ett igenkännligt namn läses knappen upp som ”knapp” av skärmläsarna. Det gör knappen oanvändbar för den som behöver använda en skärmläsare. [Läs mer](https://web.dev/button-name/)."
  },
  "lighthouse-core/audits/accessibility/button-name.js | failureTitle": {
    "message": "Vissa knappar har inte namn som hjälpmedlen kan använda"
  },
  "lighthouse-core/audits/accessibility/button-name.js | title": {
    "message": "Alla knappar har namn som hjälpmedlen kan använda"
  },
  "lighthouse-core/audits/accessibility/bypass.js | description": {
    "message": "Om du lägger till ett sätt att hoppa över innehåll som upprepas går det att navigera effektivare på sidan för den som använder tangentbordet. [Läs mer](https://web.dev/bypass/)."
  },
  "lighthouse-core/audits/accessibility/bypass.js | failureTitle": {
    "message": "Sidan saknar rubrik, överhoppningslänk eller landmärkesområde"
  },
  "lighthouse-core/audits/accessibility/bypass.js | title": {
    "message": "Sidan har en rubrik, en överhoppningslänk eller ett landmärkesområde"
  },
  "lighthouse-core/audits/accessibility/color-contrast.js | description": {
    "message": "Text med låg kontrast blir svårläst eller oläslig för många användare. [Läs mer](https://web.dev/color-contrast/)."
  },
  "lighthouse-core/audits/accessibility/color-contrast.js | failureTitle": {
    "message": "Kontrasten mellan bakgrundsfärg och förgrundsfärg är inte tillräckligt stor."
  },
  "lighthouse-core/audits/accessibility/color-contrast.js | title": {
    "message": "Kontrasten mellan bakgrundsfärg och förgrundsfärg är tillräckligt stor"
  },
  "lighthouse-core/audits/accessibility/definition-list.js | description": {
    "message": "Om en definitionslista inte har märkts upp korrekt kan den läsas upp på ett missvisande eller felaktigt sätt av skärmläsare. [Läs mer](https://web.dev/definition-list/)."
  },
  "lighthouse-core/audits/accessibility/definition-list.js | failureTitle": {
    "message": "Det finns `<dl>`-element som inte enbart består av `<dt>`- och `<dd>`-grupper, `<script>`-, `<template>`- eller `<div>`-element."
  },
  "lighthouse-core/audits/accessibility/definition-list.js | title": {
    "message": "Alla `<dl>`-element består enbart av `<dt>`- och `<dd>`-grupper i rätt ordning, `<script>`-,`<template>`- eller `<div>`-element."
  },
  "lighthouse-core/audits/accessibility/dlitem.js | description": {
    "message": "Alla poster i definitionslistor (`<dt>` och `<dd>`) måste ha överordnade `<dl>`-element så att de kan presenteras korrekt av skärmläsare. [Läs mer](https://web.dev/dlitem/)."
  },
  "lighthouse-core/audits/accessibility/dlitem.js | failureTitle": {
    "message": "Vissa poster i definitionslistor har inte bäddats in i `<dl>`-element"
  },
  "lighthouse-core/audits/accessibility/dlitem.js | title": {
    "message": "Alla poster i definitionslistor har bäddats in i `<dl>`-element"
  },
  "lighthouse-core/audits/accessibility/document-title.js | description": {
    "message": "Titeln ger den som använder skärmläsare en uppfattning om vad sidan handlar om. Dessutom fyller sidtiteln en viktig funktion i sökmotorer när användarna väljer ut sidor som verkar vara relevanta för sökningen. [Läs mer](https://web.dev/document-title/)."
  },
  "lighthouse-core/audits/accessibility/document-title.js | failureTitle": {
    "message": "Dokumentet har inget `<title>`-element"
  },
  "lighthouse-core/audits/accessibility/document-title.js | title": {
    "message": "Dokumentet har ett `<title>`-element"
  },
  "lighthouse-core/audits/accessibility/duplicate-id-active.js | description": {
    "message": "Alla fokuserbara element måste ha unika `id` så att de kan identifieras av hjälpmedelsteknik. [Läs mer](https://web.dev/duplicate-id-active/)."
  },
  "lighthouse-core/audits/accessibility/duplicate-id-active.js | failureTitle": {
    "message": "Alla `[id]`-attribut för aktiva fokuserbara element är inte unika"
  },
  "lighthouse-core/audits/accessibility/duplicate-id-active.js | title": {
    "message": "Alla `[id]`-attribut för aktiva, fokuserbara element är unika"
  },
  "lighthouse-core/audits/accessibility/duplicate-id-aria.js | description": {
    "message": "Alla ARIA-id:n måste ha unika värden. Hjälpmedelstekniken skulle annars hoppa över dubblettförekomsterna av ett värde. [Läs mer](https://web.dev/duplicate-id-aria/)."
  },
  "lighthouse-core/audits/accessibility/duplicate-id-aria.js | failureTitle": {
    "message": "Alla ARIA-id:n är inte unika"
  },
  "lighthouse-core/audits/accessibility/duplicate-id-aria.js | title": {
    "message": "Alla ARIA-id:n är unika"
  },
  "lighthouse-core/audits/accessibility/form-field-multiple-labels.js | description": {
    "message": "Formulärfält med flera etiketter kan läsas upp på ett förvirrande sätt av hjälpmedelstekniker, till exempel skärmläsare som använder antingen den första, sista eller alla etiketterna. [Läs mer](https://web.dev/form-field-multiple-labels/)."
  },
  "lighthouse-core/audits/accessibility/form-field-multiple-labels.js | failureTitle": {
    "message": "Det finns formulärfält med flera etiketter"
  },
  "lighthouse-core/audits/accessibility/form-field-multiple-labels.js | title": {
    "message": "Det finns inga formulärfält med flera etiketter"
  },
  "lighthouse-core/audits/accessibility/frame-title.js | description": {
    "message": "Med en skärmläsare behövs namn på ramarna som beskriver vad ramen innehåller. [Läs mer](https://web.dev/frame-title/)."
  },
  "lighthouse-core/audits/accessibility/frame-title.js | failureTitle": {
    "message": "Vissa `<frame>`- eller `<iframe>`-element saknar titel"
  },
  "lighthouse-core/audits/accessibility/frame-title.js | title": {
    "message": "Alla `<frame>`- eller `<iframe>`-element har en titel"
  },
  "lighthouse-core/audits/accessibility/heading-order.js | description": {
    "message": "Med hjälp av ordentligt ordnade rubriker som inte hoppar över nivåer förmedlas den semantiska strukturen på sidan. Det gör det lättare för användare av hjälpmedelstekniker att navigera och hänga med. [Läs mer](https://web.dev/heading-order/)."
  },
  "lighthouse-core/audits/accessibility/heading-order.js | failureTitle": {
    "message": "Rubrikelementen har inte ordnats i följd i fallande ordning"
  },
  "lighthouse-core/audits/accessibility/heading-order.js | title": {
    "message": "Rubrikelementen visas i följd i fallande ordning"
  },
  "lighthouse-core/audits/accessibility/html-has-lang.js | description": {
    "message": "Om inget lang-attribut har angetts för en sida används skärmläsarens standardspråk, det vill säga det språk som användaren valde när skärmläsaren konfigurerades. Om sidan inte är på det språket kanske texten inte läses upp korrekt. [Läs mer](https://web.dev/html-has-lang/)."
  },
  "lighthouse-core/audits/accessibility/html-has-lang.js | failureTitle": {
    "message": "`<html>`-elementet har inget `[lang]`-attribut"
  },
  "lighthouse-core/audits/accessibility/html-has-lang.js | title": {
    "message": "`<html>`-elementet har ett `[lang]`-attribut"
  },
  "lighthouse-core/audits/accessibility/html-lang-valid.js | description": {
    "message": "Om du anger ett giltigt [språk enligt BCP 47](https://www.w3.org/International/questions/qa-choosing-language-tags#question) kan texten uttalas korrekt av skärmläsare. [Läs mer](https://web.dev/html-lang-valid/)."
  },
  "lighthouse-core/audits/accessibility/html-lang-valid.js | failureTitle": {
    "message": "`<html>`-elementets `[lang]`-attribut har inte ett giltigt värde."
  },
  "lighthouse-core/audits/accessibility/html-lang-valid.js | title": {
    "message": "`<html>`-elementets `[lang]`-attribut har ett giltigt värde"
  },
  "lighthouse-core/audits/accessibility/image-alt.js | description": {
    "message": "Element med informativ funktion bör ha en kort, beskrivande alternativtext. Element som bara har estetisk funktion kan ignoreras genom att alt-attributet lämnas tomt. [Läs mer](https://web.dev/image-alt/)."
  },
  "lighthouse-core/audits/accessibility/image-alt.js | failureTitle": {
    "message": "Alla bildelement har inte `[alt]`-attribut"
  },
  "lighthouse-core/audits/accessibility/image-alt.js | title": {
    "message": "Alla bildelement har `[alt]`-attribut"
  },
  "lighthouse-core/audits/accessibility/input-image-alt.js | description": {
    "message": "Om du anger en alternativ text när en bild används som `<input>`-knapp blir det lättare för användare med skärmläsare att förstå hur knappen används. [Läs mer](https://web.dev/input-image-alt/)."
  },
  "lighthouse-core/audits/accessibility/input-image-alt.js | failureTitle": {
    "message": "Vissa `<input type=\"image\">`-element saknar `[alt]`-text"
  },
  "lighthouse-core/audits/accessibility/input-image-alt.js | title": {
    "message": "Alla `<input type=\"image\">`-element har `[alt]`-text"
  },
  "lighthouse-core/audits/accessibility/label.js | description": {
    "message": "Etiketterna gör att de olika delarna av ett formulär kan presenteras korrekt för användare med skärmläsare eller andra hjälpmedel. [Läs mer](https://web.dev/label/)."
  },
  "lighthouse-core/audits/accessibility/label.js | failureTitle": {
    "message": "Vissa formulärelement har inte etiketter"
  },
  "lighthouse-core/audits/accessibility/label.js | title": {
    "message": "Alla formulärelement har etiketter"
  },
  "lighthouse-core/audits/accessibility/layout-table.js | description": {
    "message": "I en tabell som används i layoutsyfte ska det inte finnas dataelement som th eller caption eller attributet summary, eftersom det kan bli missvisande för den som använder skärmläsare. [Läs mer](https://web.dev/layout-table/)."
  },
  "lighthouse-core/audits/accessibility/layout-table.js | failureTitle": {
    "message": "Det finns `<table>`-element som används i layoutsyfte men som ändå har `<th>`- eller `<caption>`-element eller `[summary]`-attribut, vilket bör undvikas."
  },
  "lighthouse-core/audits/accessibility/layout-table.js | title": {
    "message": "Inga `<th>`- eller `<caption>`-element eller `[summary]`-attribut förekommer i `<table>`-element som används i layoutsyfte."
  },
  "lighthouse-core/audits/accessibility/link-name.js | description": {
    "message": "Det blir enklare att navigera för den som använder en skärmläsare om alla länktexter (och alternativtexter för alla bilder som används som länkar) är igenkännliga, unika och möjliga att flytta fokus till. [Läs mer](https://web.dev/link-name/)."
  },
  "lighthouse-core/audits/accessibility/link-name.js | failureTitle": {
    "message": "Vissa länkar har inte ett igenkännligt namn"
  },
  "lighthouse-core/audits/accessibility/link-name.js | title": {
    "message": "Alla länkar har igenkännliga namn"
  },
  "lighthouse-core/audits/accessibility/list.js | description": {
    "message": "Listor presenteras på ett särskilt sätt av skärmläsare. Med rätt liststruktur kan skärmläsarna ge rätt information. [Läs mer](https://web.dev/list/)."
  },
  "lighthouse-core/audits/accessibility/list.js | failureTitle": {
    "message": "Listor innehåller inte enbart `<li>`-element och stödelement för skript (`<script>` och `<template>`)."
  },
  "lighthouse-core/audits/accessibility/list.js | title": {
    "message": "Alla listor innehåller enbart `<li>`-element eller stödelement för skript (`<script>` och `<template>`)."
  },
  "lighthouse-core/audits/accessibility/listitem.js | description": {
    "message": "Alla listposter (`<li>`) måste ha ett överordnat `<ul>`- eller `<ol>`-element för att kunna presenteras korrekt av skärmläsare. [Läs mer](https://web.dev/listitem/)."
  },
  "lighthouse-core/audits/accessibility/listitem.js | failureTitle": {
    "message": "Vissa listposter (`<li>`) saknar ett överordnat `<ul>`- eller `<ol>`-element."
  },
  "lighthouse-core/audits/accessibility/listitem.js | title": {
    "message": "Alla listposter (`<li>`) har ett överordnat `<ul>`- eller `<ol>`-element"
  },
  "lighthouse-core/audits/accessibility/meta-refresh.js | description": {
    "message": "Användarna förväntar sig inte att en sida ska uppdateras automatiskt, och när det händer flyttas fokus tillbaka till sidans början. Det kan vara både frustrerande och förvirrande. [Läs mer](https://web.dev/meta-refresh/)."
  },
  "lighthouse-core/audits/accessibility/meta-refresh.js | failureTitle": {
    "message": "`<meta http-equiv=\"refresh\">` används i dokumentet"
  },
  "lighthouse-core/audits/accessibility/meta-refresh.js | title": {
    "message": "`<meta http-equiv=\"refresh\">` används inte i dokumentet"
  },
  "lighthouse-core/audits/accessibility/meta-viewport.js | description": {
    "message": "Att inaktivera förstoring leder till problem för användare med nedsatt syn, som behöver skärmförstoring för att kunna se webbsidan ordentligt. [Läs mer](https://web.dev/meta-viewport/)."
  },
  "lighthouse-core/audits/accessibility/meta-viewport.js | failureTitle": {
    "message": "`[user-scalable=\"no\"]` används i elementet `<meta name=\"viewport\">`, eller också är värdet på attributet `[maximum-scale]` mindre än 5."
  },
  "lighthouse-core/audits/accessibility/meta-viewport.js | title": {
    "message": "`[user-scalable=\"no\"]` används inte i elementet `<meta name=\"viewport\">` och attributet `[maximum-scale]` är inte mindre än 5."
  },
  "lighthouse-core/audits/accessibility/object-alt.js | description": {
    "message": "En skärmläsare kan inte tolka innehåll som inte är text. Om du lägger till alt-text i `<object>`-elementen kan skärmläsarna förmedla ett meningsfullt innehåll till användaren. [Läs mer](https://web.dev/object-alt/)."
  },
  "lighthouse-core/audits/accessibility/object-alt.js | failureTitle": {
    "message": "Vissa `<object>`-element saknar `[alt]`-text"
  },
  "lighthouse-core/audits/accessibility/object-alt.js | title": {
    "message": "Alla `<object>`-element har `[alt]`-text"
  },
  "lighthouse-core/audits/accessibility/tabindex.js | description": {
    "message": "Med värden större än noll anges en explicit ordningsföljd för navigeringen. Även om detta inte är fel rent tekniskt leder det ofta till en frustrerande upplevelse för den som är beroende av tekniska hjälpmedel. [Läs mer](https://web.dev/tabindex/)."
  },
  "lighthouse-core/audits/accessibility/tabindex.js | failureTitle": {
    "message": "Det finns element med ett `[tabindex]`-värde som är större än 0"
  },
  "lighthouse-core/audits/accessibility/tabindex.js | title": {
    "message": "Det finns inga element med ett `[tabindex]`-värde som är större än 0"
  },
  "lighthouse-core/audits/accessibility/td-headers-attr.js | description": {
    "message": "Skärmläsare har funktioner som gör det enklare att navigera i tabeller. Sidan fungerar bättre för den som använder skärmläsare om attributet `[headers]` i `<td>`-celler bara refererar till andra celler i samma tabell. [Läs mer](https://web.dev/td-headers-attr/)."
  },
  "lighthouse-core/audits/accessibility/td-headers-attr.js | failureTitle": {
    "message": "Det finns celler i ett `<table>`-element där attributet `[headers]` hänvisar till ett `id`-element som inte finns i samma tabell."
  },
  "lighthouse-core/audits/accessibility/td-headers-attr.js | title": {
    "message": "Det finns celler i ett `<table>`-element där attributet `[headers]` hänvisar till celler i samma tabell."
  },
  "lighthouse-core/audits/accessibility/th-has-data-cells.js | description": {
    "message": "Skärmläsare har funktioner som gör det enklare att navigera i tabeller. Det fungerar bättre för den som använder skärmläsare om det inte finns några tabellrubriker som hänger i luften utan att referera till några dataceller. [Läs mer](https://web.dev/th-has-data-cells/)."
  },
  "lighthouse-core/audits/accessibility/th-has-data-cells.js | failureTitle": {
    "message": "Vissa `<th>`-element och element med `[role=\"columnheader\"/\"rowheader\"]` står inte som rubrik för några dataceller."
  },
  "lighthouse-core/audits/accessibility/th-has-data-cells.js | title": {
    "message": "Alla `<th>`-element och element med `[role=\"columnheader\"/\"rowheader\"]` står som rubriker för andra dataceller."
  },
  "lighthouse-core/audits/accessibility/valid-lang.js | description": {
    "message": "Om du anger ett giltigt [språk enligt BCP 47](https://www.w3.org/International/questions/qa-choosing-language-tags#question) för elementen uttalas texten korrekt av en skärmläsare. [Läs mer](https://web.dev/valid-lang/)."
  },
  "lighthouse-core/audits/accessibility/valid-lang.js | failureTitle": {
    "message": "Vissa `[lang]`-attribut har inte ett giltigt värde"
  },
  "lighthouse-core/audits/accessibility/valid-lang.js | title": {
    "message": "Alla `[lang]`-attribut har ett giltigt värde"
  },
  "lighthouse-core/audits/accessibility/video-caption.js | description": {
    "message": "Det blir lättare för döva och hörselskadade att ta del av en video som är textad. [Läs mer](https://web.dev/video-caption/)."
  },
  "lighthouse-core/audits/accessibility/video-caption.js | failureTitle": {
    "message": "Alla `<video>`-element har inte ett underordnat `<track>`-element med `[kind=\"captions\"]`."
  },
  "lighthouse-core/audits/accessibility/video-caption.js | title": {
    "message": "Alla `<video>`-element innehåller ett `<track>`-element med `[kind=\"captions\"]`"
  },
  "lighthouse-core/audits/accessibility/video-description.js | description": {
    "message": "Upplästa beskrivningar ger viktig information om videon som inte framgår av dialogen, t.ex. ansiktsuttryck och naturvyer. [Läs mer](https://web.dev/video-description/)."
  },
  "lighthouse-core/audits/accessibility/video-description.js | failureTitle": {
    "message": "Alla `<video>`-element har inte ett underordnat `<track>`-element med `[kind=\"description\"]`."
  },
  "lighthouse-core/audits/accessibility/video-description.js | title": {
    "message": "Alla `<video>`-element innehåller ett `<track>`-element med `[kind=\"description\"]`"
  },
  "lighthouse-core/audits/apple-touch-icon.js | description": {
    "message": "Definiera en `apple-touch-icon` för att få bästa möjliga utseende i iOS när användare lägger till en progressiv webbapp på startskärmen. Den måste peka på en icke-transparent, kvadratisk PNG med sidan 192 pixlar (eller 180 pixlar). [Läs mer](https://web.dev/apple-touch-icon/)."
  },
  "lighthouse-core/audits/apple-touch-icon.js | failureTitle": {
    "message": "Anger inte ett giltigt `apple-touch-icon`"
  },
  "lighthouse-core/audits/apple-touch-icon.js | precomposedWarning": {
    "message": "Attributet `apple-touch-icon-precomposed` är inaktuellt. `apple-touch-icon` är att föredra."
  },
  "lighthouse-core/audits/apple-touch-icon.js | title": {
    "message": "Anger en giltig `apple-touch-icon`"
  },
  "lighthouse-core/audits/bootup-time.js | chromeExtensionsWarning": {
    "message": "Inläsningen av den här sidan påverkas negativt av tillägg i Chrome. Testa att granska sidan i inkognitoläge eller med en Chrome-profil utan tillägg."
  },
  "lighthouse-core/audits/bootup-time.js | columnScriptEval": {
    "message": "Utvärdering av skript"
  },
  "lighthouse-core/audits/bootup-time.js | columnScriptParse": {
    "message": "Skriptanalys"
  },
  "lighthouse-core/audits/bootup-time.js | columnTotal": {
    "message": "Processortid totalt"
  },
  "lighthouse-core/audits/bootup-time.js | description": {
    "message": "Minska tiden det tar att tolka, kompilera och köra JS-kod. Det brukar hjälpa att minska storleken på JS-resurserna som skickas. [Läs mer](https://web.dev/bootup-time/)."
  },
  "lighthouse-core/audits/bootup-time.js | failureTitle": {
    "message": "Minska körningstiden för JavaScript"
  },
  "lighthouse-core/audits/bootup-time.js | title": {
    "message": "Körningstid för JavaScript"
  },
  "lighthouse-core/audits/byte-efficiency/duplicated-javascript.js | description": {
    "message": "Ta bort stora, duplicerade JavaScript-moduler från paket så att färre onödiga byte skickas via nätverket. "
  },
  "lighthouse-core/audits/byte-efficiency/duplicated-javascript.js | title": {
    "message": "Ta bort dubblettmoduler i JavaScript-paket"
  },
  "lighthouse-core/audits/byte-efficiency/efficient-animated-content.js | description": {
    "message": "Stora GIF-filer är inte ett effektivt sätt att visa animerat innehåll. I stället för GIF kan du använda videor i MPEG4-/WebM-format för animationer och PNG-/WebP-format för statiska bilder. Då minskar antalet byte som skickas via nätverket. [Läs mer](https://web.dev/efficient-animated-content/)"
  },
  "lighthouse-core/audits/byte-efficiency/efficient-animated-content.js | title": {
    "message": "Använd videoformat för animationer"
  },
  "lighthouse-core/audits/byte-efficiency/legacy-javascript.js | description": {
    "message": "Med polyfill-koder och transformeringar går det att använda nya JavaScript-funktioner i äldre webbläsare. Många av dem behövs dock inte för moderna webbläsare. Om du har JavaScript-paket kan du använda en modern strategi för skriptimplementering där registrering av funktioner med eller utan moduler används för att minska mängden kod som skickas till moderna webbläsare, samtidigt som stöd för äldre webbläsare finns kvar. [Läs mer](https://philipwalton.com/articles/deploying-es2015-code-in-production-today/)"
  },
  "lighthouse-core/audits/byte-efficiency/legacy-javascript.js | title": {
    "message": "Undvik att skicka äldre JavaScript till moderna webbläsare"
  },
  "lighthouse-core/audits/byte-efficiency/offscreen-images.js | description": {
    "message": "Låt bilder utanför skärmen och dolda bilder läsas in med lat inläsning efter att alla viktiga resurser är inlästa så att tiden till interaktivt tillstånd minskar. [Läs mer](https://web.dev/offscreen-images/)."
  },
  "lighthouse-core/audits/byte-efficiency/offscreen-images.js | title": {
    "message": "Skjut upp inläsningen av bilder som inte visas på skärmen"
  },
  "lighthouse-core/audits/byte-efficiency/render-blocking-resources.js | description": {
    "message": "Resurser blockerar sidans första rendering. Infoga nödvändig JS-/CSS-kod direkt på sidan och skjut upp inläsningen av JS-kod/formatmallar som är mindre viktiga. [Läs mer](https://web.dev/render-blocking-resources/)."
  },
  "lighthouse-core/audits/byte-efficiency/render-blocking-resources.js | title": {
    "message": "Ta bort resurser som blockerar renderingen"
  },
  "lighthouse-core/audits/byte-efficiency/total-byte-weight.js | description": {
    "message": "Hög nätverksbelastning kostar användarna pengar och har ett starkt samband med lång inläsningstid. [Läs mer](https://web.dev/total-byte-weight/)."
  },
  "lighthouse-core/audits/byte-efficiency/total-byte-weight.js | displayValue": {
    "message": "Den sammanlagda storleken var {totalBytes, number, bytes} Kibit"
  },
  "lighthouse-core/audits/byte-efficiency/total-byte-weight.js | failureTitle": {
    "message": "Undvik enorm nätverksbelastning"
  },
  "lighthouse-core/audits/byte-efficiency/total-byte-weight.js | title": {
    "message": "Undviker enorm nätverksbelastning"
  },
  "lighthouse-core/audits/byte-efficiency/unminified-css.js | description": {
    "message": "Att minifiera CSS-filer kan minska nätverksbelastningen. [Läs mer](https://web.dev/unminified-css/)."
  },
  "lighthouse-core/audits/byte-efficiency/unminified-css.js | title": {
    "message": "Minifiera CSS"
  },
  "lighthouse-core/audits/byte-efficiency/unminified-javascript.js | description": {
    "message": "Att minifiera JavaScript-filer kan minska nätverksbelastningen och tiden det tar att tolka skript. [Läs mer](https://web.dev/unminified-javascript/)."
  },
  "lighthouse-core/audits/byte-efficiency/unminified-javascript.js | title": {
    "message": "Minifiera JavaScript"
  },
  "lighthouse-core/audits/byte-efficiency/unused-css-rules.js | description": {
    "message": "Ta bort regler som inte används från formatmallar och skjut upp inläsning av CSS som inte används för innehåll ovanför mitten för att minska onödig nätverksaktivitet. [Läs mer](https://web.dev/unused-css-rules/)."
  },
  "lighthouse-core/audits/byte-efficiency/unused-css-rules.js | title": {
    "message": "Ta bort oanvänd CSS"
  },
  "lighthouse-core/audits/byte-efficiency/unused-javascript.js | description": {
    "message": "Ta bort JavaScript som inte används så att färre byte skickas via nätverket. [Läs mer](https://web.dev/unused-javascript/)."
  },
  "lighthouse-core/audits/byte-efficiency/unused-javascript.js | title": {
    "message": "Ta bort JavaScript som inte används"
  },
  "lighthouse-core/audits/byte-efficiency/uses-long-cache-ttl.js | description": {
    "message": "Om filerna cachelagras under längre tid kan upprepade besök på sidan gå snabbare. [Läs mer](https://web.dev/uses-long-cache-ttl/)."
  },
  "lighthouse-core/audits/byte-efficiency/uses-long-cache-ttl.js | displayValue": {
    "message": "{itemCount,plural, =1{1 resurs hittades}other{# resurser hittades}}"
  },
  "lighthouse-core/audits/byte-efficiency/uses-long-cache-ttl.js | failureTitle": {
    "message": "Skicka statiska tillgångar med en effektiv cachelagringspolicy"
  },
  "lighthouse-core/audits/byte-efficiency/uses-long-cache-ttl.js | title": {
    "message": "Använder en effektiv cachelagringspolicy för statiska tillgångar"
  },
  "lighthouse-core/audits/byte-efficiency/uses-optimized-images.js | description": {
    "message": "Optimerade bilder läses in snabbare och förbrukar mindre mobildata. [Läs mer](https://web.dev/uses-optimized-images/)."
  },
  "lighthouse-core/audits/byte-efficiency/uses-optimized-images.js | title": {
    "message": "Koda bilder effektivt"
  },
  "lighthouse-core/audits/byte-efficiency/uses-responsive-images.js | description": {
    "message": "Minska mobildataförbrukningen och förbättra inläsningstiden genom att skicka bilder i rätt storlek. [Läs mer](https://web.dev/uses-responsive-images/)."
  },
  "lighthouse-core/audits/byte-efficiency/uses-responsive-images.js | title": {
    "message": "Använd bilder med rätt storlek"
  },
  "lighthouse-core/audits/byte-efficiency/uses-text-compression.js | description": {
    "message": "Textresurser bör skickas komprimerade (gzip, deflate eller brotli) så att färre byte skickas via nätverket. [Läs mer](https://web.dev/uses-text-compression/)."
  },
  "lighthouse-core/audits/byte-efficiency/uses-text-compression.js | title": {
    "message": "Aktivera textkomprimering"
  },
  "lighthouse-core/audits/byte-efficiency/uses-webp-images.js | description": {
    "message": "Bildformat som JPEG 2000, JPEG XR och WebP ger ofta bättre komprimering än PNG eller JPEG. Det gör att nedladdningen går snabbare och ger minskad dataförbrukning. [Läs mer](https://web.dev/uses-webp-images/)."
  },
  "lighthouse-core/audits/byte-efficiency/uses-webp-images.js | title": {
    "message": "Skicka bilder i modernare bildformat"
  },
  "lighthouse-core/audits/content-width.js | description": {
    "message": "Om bredden på appens innehåll inte stämmer överens med bredden på visningsområdet kanske inte appen är optimerad för mobilskärmar. [Läs mer](https://web.dev/content-width/)."
  },
  "lighthouse-core/audits/content-width.js | explanation": {
    "message": "Visningsområdets storlek på {innerWidth} pixlar stämmer inte överens med fönsterstorleken på {outerWidth} pixlar."
  },
  "lighthouse-core/audits/content-width.js | failureTitle": {
    "message": "Innehållet har inte rätt storlek för visningsområdet"
  },
  "lighthouse-core/audits/content-width.js | title": {
    "message": "Innehållet har rätt storlek för visningsområdet"
  },
  "lighthouse-core/audits/critical-request-chains.js | description": {
    "message": "Orderkedjorna nedan visar vilka resurser som läses in med hög prioritet. Se om du kan förbättra sidinläsningstiden genom att göra kedjorna kortare, minska storleken på resurser som laddas ned eller skjuta upp nedladdningen av onödiga resurser. [Läs mer](https://web.dev/critical-request-chains/)."
  },
  "lighthouse-core/audits/critical-request-chains.js | displayValue": {
    "message": "{itemCount,plural, =1{1 kedja hittades}other{# kedjor hittades}}"
  },
  "lighthouse-core/audits/critical-request-chains.js | title": {
    "message": "Undvik att kedjekoppla kritiska förfrågningar"
  },
  "lighthouse-core/audits/deprecations.js | columnDeprecate": {
    "message": "Utfasning/varning"
  },
  "lighthouse-core/audits/deprecations.js | columnLine": {
    "message": "Rad"
  },
  "lighthouse-core/audits/deprecations.js | description": {
    "message": "Utfasade API:er tas bort från webbläsaren efter hand. [Läs mer](https://web.dev/deprecations/)."
  },
  "lighthouse-core/audits/deprecations.js | displayValue": {
    "message": "{itemCount,plural, =1{1 varning hittades}other{# varningar hittades}}"
  },
  "lighthouse-core/audits/deprecations.js | failureTitle": {
    "message": "Utfasade API:er används"
  },
  "lighthouse-core/audits/deprecations.js | title": {
    "message": "Utfasade API:er undviks"
  },
  "lighthouse-core/audits/dobetterweb/appcache-manifest.js | description": {
    "message": "Programmets cacheminne är utfasat. [Läs mer](https://web.dev/appcache-manifest/)."
  },
  "lighthouse-core/audits/dobetterweb/appcache-manifest.js | displayValue": {
    "message": "{AppCacheManifest} hittades"
  },
  "lighthouse-core/audits/dobetterweb/appcache-manifest.js | failureTitle": {
    "message": "Använder programmets cacheminne"
  },
  "lighthouse-core/audits/dobetterweb/appcache-manifest.js | title": {
    "message": "Undviker programcache"
  },
  "lighthouse-core/audits/dobetterweb/charset.js | description": {
    "message": "En deklaration av teckenkodning krävs. Den kan lämnas med en <meta>-tagg i HTML-kodens första 1024 byte eller i HTTP-svarshuvudet för Content-Type. [Läs mer](https://web.dev/charset/)."
  },
  "lighthouse-core/audits/dobetterweb/charset.js | failureTitle": {
    "message": "Deklaration av teckenuppsättning saknas eller förekommer för sent i HTML-koden"
  },
  "lighthouse-core/audits/dobetterweb/charset.js | title": {
    "message": "Definierar teckenuppsättning korrekt"
  },
  "lighthouse-core/audits/dobetterweb/doctype.js | description": {
    "message": "En doctype förhindrar att webbläsaren byter till quirks-läge. [Läs mer](https://web.dev/doctype/)."
  },
  "lighthouse-core/audits/dobetterweb/doctype.js | explanationBadDoctype": {
    "message": "Doctype-namnet måste vara strängen `html` i gemener"
  },
  "lighthouse-core/audits/dobetterweb/doctype.js | explanationNoDoctype": {
    "message": "Dokument måste innehålla en doctype"
  },
  "lighthouse-core/audits/dobetterweb/doctype.js | explanationPublicId": {
    "message": "publicId förväntades vara en tom sträng"
  },
  "lighthouse-core/audits/dobetterweb/doctype.js | explanationSystemId": {
    "message": "systemId förväntades vara en tom sträng"
  },
  "lighthouse-core/audits/dobetterweb/doctype.js | failureTitle": {
    "message": "Sidan har inte HTML som doctype, vilket aktiverar quirks-läge"
  },
  "lighthouse-core/audits/dobetterweb/doctype.js | title": {
    "message": "Sidan har HTML som doctype"
  },
  "lighthouse-core/audits/dobetterweb/dom-size.js | columnStatistic": {
    "message": "Värde"
  },
  "lighthouse-core/audits/dobetterweb/dom-size.js | columnValue": {
    "message": "Antal"
  },
  "lighthouse-core/audits/dobetterweb/dom-size.js | description": {
    "message": "En stor DOM leder till att minnesförbrukning ökar, [formatberäkningarna](https://developers.google.com/web/fundamentals/performance/rendering/reduce-the-scope-and-complexity-of-style-calculations) förlängs och att kostsamma [flödesuppdateringar för layouten](https://developers.google.com/speed/articles/reflow) produceras. [Läs mer](https://web.dev/dom-size/)."
  },
  "lighthouse-core/audits/dobetterweb/dom-size.js | displayValue": {
    "message": "{itemCount,plural, =1{1 element}other{# element}}"
  },
  "lighthouse-core/audits/dobetterweb/dom-size.js | failureTitle": {
    "message": "Undvik ett onödigt stort DOM-träd"
  },
  "lighthouse-core/audits/dobetterweb/dom-size.js | statisticDOMDepth": {
    "message": "Största DOM-djup"
  },
  "lighthouse-core/audits/dobetterweb/dom-size.js | statisticDOMElements": {
    "message": "Totalt antal DOM-element"
  },
  "lighthouse-core/audits/dobetterweb/dom-size.js | statisticDOMWidth": {
    "message": "Högsta antal underordnade element"
  },
  "lighthouse-core/audits/dobetterweb/dom-size.js | title": {
    "message": "Undviker ett onödigt stort DOM-träd"
  },
  "lighthouse-core/audits/dobetterweb/external-anchors-use-rel-noopener.js | columnFailingAnchors": {
    "message": "Ankare med fel"
  },
  "lighthouse-core/audits/dobetterweb/external-anchors-use-rel-noopener.js | description": {
    "message": "Lägg till `rel=\"noopener\"` eller `rel=\"noreferrer\"` i alla externa länkar för att förbättra prestanda och säkerhet. [Läs mer](https://web.dev/external-anchors-use-rel-noopener/)."
  },
  "lighthouse-core/audits/dobetterweb/external-anchors-use-rel-noopener.js | failureTitle": {
    "message": "Länkar till mål med korsursprung är osäkra"
  },
  "lighthouse-core/audits/dobetterweb/external-anchors-use-rel-noopener.js | title": {
    "message": "Länkar till mål med korsursprung är säkra"
  },
  "lighthouse-core/audits/dobetterweb/external-anchors-use-rel-noopener.js | warning": {
    "message": "Det går inte att fastställa målet för ankaret ({anchorHTML}). Det kan vara bra att ta bort target=_blank om det inte används som hyperlänk."
  },
  "lighthouse-core/audits/dobetterweb/geolocation-on-start.js | description": {
    "message": "Användare blir misstänksamma eller förvirrade av webbplatser som ber om åtkomst till deras plats utan sammanhang. Det kan vara bättre att koppla förfrågan till något användaren gör. [Läs mer](https://web.dev/geolocation-on-start/)."
  },
  "lighthouse-core/audits/dobetterweb/geolocation-on-start.js | failureTitle": {
    "message": "Begär åtkomst till geografisk plats vid sidinläsning"
  },
  "lighthouse-core/audits/dobetterweb/geolocation-on-start.js | title": {
    "message": "Undviker att begära åtkomst till geografisk plats vid sidinläsning"
  },
  "lighthouse-core/audits/dobetterweb/js-libraries.js | columnVersion": {
    "message": "Version"
  },
  "lighthouse-core/audits/dobetterweb/js-libraries.js | description": {
    "message": "Alla JavaScript-bibliotek på klientsidan har identifierats på den här sidan. [Läs mer](https://web.dev/js-libraries/)."
  },
  "lighthouse-core/audits/dobetterweb/js-libraries.js | title": {
    "message": "JavaScript-bibliotek har identifierats"
  },
  "lighthouse-core/audits/dobetterweb/no-document-write.js | description": {
    "message": "För användare med långsam anslutning kan externa skript som infogas dynamiskt via `document.write()` fördröja sidinläsningen med tiotals sekunder. [Läs mer](https://web.dev/no-document-write/)."
  },
  "lighthouse-core/audits/dobetterweb/no-document-write.js | failureTitle": {
    "message": "Undvik `document.write()`"
  },
  "lighthouse-core/audits/dobetterweb/no-document-write.js | title": {
    "message": "`document.write()` undviks"
  },
  "lighthouse-core/audits/dobetterweb/no-vulnerable-libraries.js | columnSeverity": {
    "message": "Högsta allvarlighetsgrad"
  },
  "lighthouse-core/audits/dobetterweb/no-vulnerable-libraries.js | columnVersion": {
    "message": "Biblioteksversion"
  },
  "lighthouse-core/audits/dobetterweb/no-vulnerable-libraries.js | columnVuln": {
    "message": "Antal säkerhetsbrister"
  },
  "lighthouse-core/audits/dobetterweb/no-vulnerable-libraries.js | description": {
    "message": "Vissa skript från tredje part kan innehålla kända säkerhetsproblem som är lätta att identifiera och utnyttja för angripare. [Läs mer](https://web.dev/no-vulnerable-libraries/)."
  },
  "lighthouse-core/audits/dobetterweb/no-vulnerable-libraries.js | displayValue": {
    "message": "{itemCount,plural, =1{1 säkerhetsbrist har identifierats}other{# säkerhetsbrister har identifierats}}"
  },
  "lighthouse-core/audits/dobetterweb/no-vulnerable-libraries.js | failureTitle": {
    "message": "Innehåller JavaScript-bibliotek på klientsidan med kända säkerhetsbrister"
  },
  "lighthouse-core/audits/dobetterweb/no-vulnerable-libraries.js | rowSeverityHigh": {
    "message": "Hög"
  },
  "lighthouse-core/audits/dobetterweb/no-vulnerable-libraries.js | rowSeverityLow": {
    "message": "Låg"
  },
  "lighthouse-core/audits/dobetterweb/no-vulnerable-libraries.js | rowSeverityMedium": {
    "message": "Medelstor"
  },
  "lighthouse-core/audits/dobetterweb/no-vulnerable-libraries.js | title": {
    "message": "Undviker JavaScript-bibliotek med kända säkerhetsproblem på klientsidan"
  },
  "lighthouse-core/audits/dobetterweb/notification-on-start.js | description": {
    "message": "Användare blir misstänksamma eller förvirrade av webbplatser som ber om åtkomst att skicka aviseringar utan sammanhang. Det kan vara bättre att koppla förfrågan till rörelser. [Läs mer](https://web.dev/notification-on-start/)."
  },
  "lighthouse-core/audits/dobetterweb/notification-on-start.js | failureTitle": {
    "message": "Begär aviseringsbehörighet vid sidinläsning"
  },
  "lighthouse-core/audits/dobetterweb/notification-on-start.js | title": {
    "message": "Undviker att begära aviseringsbehörighet vid sidinläsning"
  },
  "lighthouse-core/audits/dobetterweb/password-inputs-can-be-pasted-into.js | description": {
    "message": "Att förhindra att lösenord klistras in underminerar en bra säkerhetspolicy. [Läs mer](https://web.dev/password-inputs-can-be-pasted-into/)."
  },
  "lighthouse-core/audits/dobetterweb/password-inputs-can-be-pasted-into.js | failureTitle": {
    "message": "Användarna tillåts inte att klistra in i lösenordsfält"
  },
  "lighthouse-core/audits/dobetterweb/password-inputs-can-be-pasted-into.js | title": {
    "message": "Användarna tillåts klistra in i lösenordsfält"
  },
  "lighthouse-core/audits/dobetterweb/uses-http2.js | columnProtocol": {
    "message": "Protokoll"
  },
  "lighthouse-core/audits/dobetterweb/uses-http2.js | description": {
    "message": "HTTP/2 ger många fördelar jämfört med HTTP/1.1, inklusive binära rubriker, multiplexning och server push. [Läs mer](https://web.dev/uses-http2/)."
  },
  "lighthouse-core/audits/dobetterweb/uses-http2.js | displayValue": {
    "message": "{itemCount,plural, =1{1 begäran visades inte via HTTP/2}other{# begäranden visades inte via HTTP/2}}"
  },
  "lighthouse-core/audits/dobetterweb/uses-http2.js | title": {
    "message": "Use HTTP/2"
  },
  "lighthouse-core/audits/dobetterweb/uses-passive-event-listeners.js | description": {
    "message": "Det kan vara bra att märka dina händelselyssnare för tryck och hjul som `passive` för att förbättra sidans rullningsfunktion. [Läs mer](https://web.dev/uses-passive-event-listeners/)."
  },
  "lighthouse-core/audits/dobetterweb/uses-passive-event-listeners.js | failureTitle": {
    "message": "Passiva lyssnare används inte för att förbättra rullningsprestanda"
  },
  "lighthouse-core/audits/dobetterweb/uses-passive-event-listeners.js | title": {
    "message": "Passiva lyssnare används för att förbättra rullningsprestanda"
  },
  "lighthouse-core/audits/errors-in-console.js | columnDesc": {
    "message": "Beskrivning"
  },
  "lighthouse-core/audits/errors-in-console.js | description": {
    "message": "Fel som loggats i konsolen indikerar olösta problem. De kan bero på fel i nätverksförfrågningar och andra webbläsarproblem. [Läs mer](https://web.dev/errors-in-console/)"
  },
  "lighthouse-core/audits/errors-in-console.js | failureTitle": {
    "message": "Webbläsarfel loggades i konsolen"
  },
  "lighthouse-core/audits/errors-in-console.js | title": {
    "message": "Inga webbläsarfel loggades i konsolen"
  },
  "lighthouse-core/audits/font-display.js | description": {
    "message": "Använd funktionen font-display i CSS så att texten är synlig för användaren medan webbteckensnitten läses in. [Läs mer](https://web.dev/font-display/)."
  },
  "lighthouse-core/audits/font-display.js | failureTitle": {
    "message": "Se till att all text förblir synlig medan webbteckensnitten läses in"
  },
  "lighthouse-core/audits/font-display.js | title": {
    "message": "All text förblir synlig medan webbteckensnitten läses in"
  },
  "lighthouse-core/audits/font-display.js | undeclaredFontOriginWarning": {
    "message": "{fontCountForOrigin,plural, =1{Det gick inte att kontrollera `font-display`-värdet för ursprunget {fontOrigin} automatiskt i Lighthouse.}other{Det gick inte att kontrollera `font-display`-värdena för ursprunget {fontOrigin} automatiskt i Lighthouse.}}"
  },
  "lighthouse-core/audits/image-aspect-ratio.js | columnActual": {
    "message": "Bildproportioner (faktiska)"
  },
  "lighthouse-core/audits/image-aspect-ratio.js | columnDisplayed": {
    "message": "Bildproportioner (visade)"
  },
  "lighthouse-core/audits/image-aspect-ratio.js | description": {
    "message": "Bildens visningsformat ska matcha de naturliga proportionerna. [Läs mer](https://web.dev/image-aspect-ratio/)."
  },
  "lighthouse-core/audits/image-aspect-ratio.js | failureTitle": {
    "message": "Visar bilder med felaktiga bildproportioner"
  },
  "lighthouse-core/audits/image-aspect-ratio.js | title": {
    "message": "Bilder visas med korrekta bildproportioner"
  },
  "lighthouse-core/audits/image-aspect-ratio.js | warningCompute": {
    "message": "Ogiltig information om bildstorlek {url}"
  },
  "lighthouse-core/audits/image-size-responsive.js | columnActual": {
    "message": "Faktisk storlek"
  },
  "lighthouse-core/audits/image-size-responsive.js | columnDisplayed": {
    "message": "Visad storlek"
  },
  "lighthouse-core/audits/image-size-responsive.js | columnExpected": {
    "message": "Förväntad storlek"
  },
  "lighthouse-core/audits/image-size-responsive.js | description": {
    "message": "Bildens faktiska mått ska vara proportionella mot skärmstorleken och pixelmåtten för tydligast möjliga bildvisning. [Läs mer](https://web.dev/serve-responsive-images/)."
  },
  "lighthouse-core/audits/image-size-responsive.js | failureTitle": {
    "message": "Bilder visas med låg upplösning"
  },
  "lighthouse-core/audits/image-size-responsive.js | title": {
    "message": "Bilder visas med lämplig upplösning"
  },
  "lighthouse-core/audits/installable-manifest.js | description": {
    "message": "Webbläsare kan i förväg uppmana användare att lägga till appen på startskärmen, vilket leder till att de använder den mer. [Läs mer](https://web.dev/installable-manifest/)."
  },
  "lighthouse-core/audits/installable-manifest.js | failureTitle": {
    "message": "Webbappens manifest uppfyller inte kraven för installation"
  },
  "lighthouse-core/audits/installable-manifest.js | title": {
    "message": "Webbappens manifest uppfyller kraven för installation"
  },
  "lighthouse-core/audits/is-on-https.js | allowed": {
    "message": "Tillåts"
  },
  "lighthouse-core/audits/is-on-https.js | blocked": {
    "message": "Blockerad"
  },
  "lighthouse-core/audits/is-on-https.js | columnInsecureURL": {
    "message": "Osäker webbadress"
  },
  "lighthouse-core/audits/is-on-https.js | columnResolution": {
    "message": "Hantering av begäran"
  },
  "lighthouse-core/audits/is-on-https.js | description": {
    "message": "Alla webbplatser ska skyddas med HTTPS, även de som inte hanterar känslig data. En del av detta är att undvika [blandat innehåll](https://developers.google.com/web/fundamentals/security/prevent-mixed-content/what-is-mixed-content), där vissa resurser läses in via HTTP trots att den första begäran gjordes via HTTPS. HTTPS förhindrar att inkräktare påverkar eller passivt avlyssnar kommunikationen mellan din app och dina användare, och är ett krav för HTTP/2 och många nya API:er för webbplattformar. [Läs mer](https://web.dev/is-on-https/)."
  },
  "lighthouse-core/audits/is-on-https.js | displayValue": {
    "message": "{itemCount,plural, =1{1 osäker begäran hittades}other{# osäkra begäranden hittades}}"
  },
  "lighthouse-core/audits/is-on-https.js | failureTitle": {
    "message": "Använder inte HTTPS"
  },
  "lighthouse-core/audits/is-on-https.js | title": {
    "message": "Använder HTTPS"
  },
  "lighthouse-core/audits/is-on-https.js | upgraded": {
    "message": "Uppgraderas automatiskt till HTTPS"
  },
  "lighthouse-core/audits/is-on-https.js | warning": {
    "message": "Tillåts med varning"
  },
  "lighthouse-core/audits/largest-contentful-paint-element.js | description": {
    "message": "Detta är det största innehållselementet som ritades upp i visningsområdet. [Läs mer](https://web.dev/lighthouse-largest-contentful-paint/)"
  },
  "lighthouse-core/audits/largest-contentful-paint-element.js | displayValue": {
    "message": "{itemCount,plural, =1{1 element hittades}other{# element hittades}}"
  },
  "lighthouse-core/audits/largest-contentful-paint-element.js | title": {
    "message": "Element som största uppritningen av innehåll gjordes för"
  },
  "lighthouse-core/audits/layout-shift-elements.js | columnContribution": {
    "message": "Bidrag till CLS"
  },
  "lighthouse-core/audits/layout-shift-elements.js | description": {
    "message": "Dessa DOM-element bidrog mest till sidans CLS."
  },
<<<<<<< HEAD
=======
  "lighthouse-core/audits/layout-shift-elements.js | displayValue": {
    "message": "{nodeCount,plural, =1{1 element hittades}other{# element hittades}}"
  },
>>>>>>> 8fd7551d
  "lighthouse-core/audits/layout-shift-elements.js | title": {
    "message": "Undvik större layoutförskjutningar"
  },
  "lighthouse-core/audits/load-fast-enough-for-pwa.js | description": {
    "message": "Snabb sidinläsning i mobila nätverk ger en bra upplevelse för mobila användare. [Läs mer](https://web.dev/load-fast-enough-for-pwa/)."
  },
  "lighthouse-core/audits/load-fast-enough-for-pwa.js | displayValueText": {
    "message": "Interaktiv vid {timeInMs, number, seconds} s"
  },
  "lighthouse-core/audits/load-fast-enough-for-pwa.js | displayValueTextWithOverride": {
    "message": "Interaktiv i simulerade mobilnätverk på {timeInMs, number, seconds} s"
  },
  "lighthouse-core/audits/load-fast-enough-for-pwa.js | explanationLoadSlow": {
    "message": "Sidan läses in för långsamt och är inte interaktiv inom tio sekunder. Ta en titt på möjligheter och diagnostik i avsnittet Prestanda för att se hur du kan förbättra sidan."
  },
  "lighthouse-core/audits/load-fast-enough-for-pwa.js | failureTitle": {
    "message": "Sidor läses inte in tillräckligt snabbt i mobila nätverk"
  },
  "lighthouse-core/audits/load-fast-enough-for-pwa.js | title": {
    "message": "Sidan läses in tillräckligt snabbt i mobila nätverk"
  },
  "lighthouse-core/audits/long-tasks.js | description": {
    "message": "Visar de uppgifter i huvudtråden som har körts under längst tid, vilket kan ringa in de viktigaste flaskhalsarna som fördröjer inmatningen. [Läs mer](https://web.dev/long-tasks-devtools/)"
  },
  "lighthouse-core/audits/long-tasks.js | displayValue": {
    "message": "{itemCount,plural, =1{# uppgift som körts under lång tid hittades}other{# uppgifter som körts under lång tid hittades}}"
  },
  "lighthouse-core/audits/long-tasks.js | title": {
    "message": "Undvik uppgifter som körs under lång tid i huvudtråden"
  },
  "lighthouse-core/audits/mainthread-work-breakdown.js | columnCategory": {
    "message": "Kategori"
  },
  "lighthouse-core/audits/mainthread-work-breakdown.js | description": {
    "message": "Minska tiden det tar att tolka, kompilera och köra JS-kod. Det brukar hjälpa att minska storleken på JS-resurserna som skickas. [Läs mer](https://web.dev/mainthread-work-breakdown/)"
  },
  "lighthouse-core/audits/mainthread-work-breakdown.js | failureTitle": {
    "message": "Minska arbetsbelastningen på modertråden"
  },
  "lighthouse-core/audits/mainthread-work-breakdown.js | title": {
    "message": "Minskar arbetsbelastningen på modertråden"
  },
  "lighthouse-core/audits/manual/pwa-cross-browser.js | description": {
    "message": "Webbplatser ska fungera i alla stora webbläsare för att nå så många användare som möjligt. [Läs mer](https://web.dev/pwa-cross-browser/)."
  },
  "lighthouse-core/audits/manual/pwa-cross-browser.js | title": {
    "message": "Webbläsaren fungerar i olika webbläsare"
  },
  "lighthouse-core/audits/manual/pwa-each-page-has-url.js | description": {
    "message": "Kontrollera att enskilda sidor går att djuplänka via en webbadress och att webbadresserna är unika för syftet att dela sidorna på sociala medier. [Läs mer](https://web.dev/pwa-each-page-has-url/)."
  },
  "lighthouse-core/audits/manual/pwa-each-page-has-url.js | title": {
    "message": "Varje sida har en webbadress"
  },
  "lighthouse-core/audits/manual/pwa-page-transitions.js | description": {
    "message": "Övergångar ska gå snabbt när du trycker i appen, även på långsamma nätverk. Det är avgörande för vad användarna uppfattar som prestanda. [Läs mer](https://web.dev/pwa-page-transitions/)."
  },
  "lighthouse-core/audits/manual/pwa-page-transitions.js | title": {
    "message": "Det ska inte kännas som om övergångar mellan sidor blockeras på nätverket"
  },
  "lighthouse-core/audits/maskable-icon.js | description": {
    "message": "En maskerbar ikon gör att bilden fyller ut hela formen utan att vara avskärmad upptill och nedtill när appen installeras på en enhet. [Läs mer](https://web.dev/maskable-icon-audit/)."
  },
  "lighthouse-core/audits/maskable-icon.js | failureTitle": {
    "message": "Manifestet har ingen maskerbar ikon"
  },
  "lighthouse-core/audits/maskable-icon.js | title": {
    "message": "Manifest har en maskerbar ikon"
  },
  "lighthouse-core/audits/metrics/cumulative-layout-shift.js | description": {
    "message": "Kumulativ layoutförskjutning mäter rörelsen hos synliga element inom visningsområdet. [Läs mer](https://web.dev/cls/)."
  },
  "lighthouse-core/audits/metrics/estimated-input-latency.js | description": {
    "message": "Uppskattad inmatningslatens är en uppskattning av hur lång tid (i millisekunder) det tar innan appen svarar på användarens inmatning under den mest aktiva femsekundersperioden av sidinläsningen. Om latensen är högre än 50 ms kan användarna uppfatta appen som seg. [Läs mer](https://web.dev/estimated-input-latency/)."
  },
  "lighthouse-core/audits/metrics/first-contentful-paint.js | description": {
    "message": "Första innehållsrenderingen anger när den första texten eller bilden ritades upp. [Läs mer](https://web.dev/first-contentful-paint/)."
  },
  "lighthouse-core/audits/metrics/first-cpu-idle.js | description": {
    "message": "Första CPU-avbrottet anger när sidans modertråd först blev inaktiv nog att hantera indata.  [Läs mer](https://web.dev/first-cpu-idle/)."
  },
  "lighthouse-core/audits/metrics/first-meaningful-paint.js | description": {
    "message": "Första användbara renderingen anger när sidans primära innehåll blev synligt. [Läs mer](https://web.dev/first-meaningful-paint/)."
  },
  "lighthouse-core/audits/metrics/interactive.js | description": {
    "message": "Tiden till interaktivitet är den tid det tar innan sidan är fullständigt interaktiv. [Läs mer](https://web.dev/interactive/)."
  },
  "lighthouse-core/audits/metrics/largest-contentful-paint.js | description": {
    "message": "Största uppritningen av innehåll anger tidpunkten då den största texten eller bilden ritades upp. [Läs mer](https://web.dev/lighthouse-largest-contentful-paint/)"
  },
  "lighthouse-core/audits/metrics/max-potential-fid.js | description": {
    "message": "Den högsta potentiella fördröjningen till första inmatningen som användarna kan få är längden på den längsta uppgiften. [Läs mer](https://web.dev/lighthouse-max-potential-fid/)."
  },
  "lighthouse-core/audits/metrics/speed-index.js | description": {
    "message": "Hastighetsindexet visar hur snabbt en sida fylls med synligt innehåll. [Läs mer](https://web.dev/speed-index/)."
  },
  "lighthouse-core/audits/metrics/total-blocking-time.js | description": {
    "message": "Summan av alla tidsperioder mellan FCP och Tid till interaktivt tillstånd när uppgiftstiden överskred 50 ms, uttryckt i millisekunder. [Läs mer](https://web.dev/lighthouse-total-blocking-time/)."
  },
  "lighthouse-core/audits/network-rtt.js | description": {
    "message": "Nätverkets RTT-tider (Round Trip Times) har stor inverkan på prestanda. Om RTT-tiden till ett ursprung är för hög tyder det på att servrar närmare användaren skulle kunna förbättra prestanda. [Läs mer](https://hpbn.co/primer-on-latency-and-bandwidth/)."
  },
  "lighthouse-core/audits/network-rtt.js | title": {
    "message": "Nätverkets RTT-tider"
  },
  "lighthouse-core/audits/network-server-latency.js | description": {
    "message": "Serverlatens kan påverka webbprestanda. Om serverlatensen är hög för ett ursprung tyder det på att servern är överbelastad eller har dålig kapacitet. [Läs mer](https://hpbn.co/primer-on-web-performance/#analyzing-the-resource-waterfall)."
  },
  "lighthouse-core/audits/network-server-latency.js | title": {
    "message": "Serverlatens"
  },
  "lighthouse-core/audits/no-unload-listeners.js | description": {
    "message": "Händelsen `unload` aktiveras inte på ett tillförlitligt sätt och att lyssna efter den kan förhindra webbläsaroptimeringar, t.ex. cachelagring för bakåt- och framåtknapparna. Vi rekommenderar att du använder händelserna `pagehide` eller `visibilitychange` i stället. [Läs mer](https://developers.google.com/web/updates/2018/07/page-lifecycle-api#the-unload-event)"
  },
  "lighthouse-core/audits/no-unload-listeners.js | failureTitle": {
    "message": "Registrerar en lyssnare för `unload`"
  },
  "lighthouse-core/audits/no-unload-listeners.js | title": {
    "message": "Undviker händelselyssnare för `unload`"
  },
  "lighthouse-core/audits/offline-start-url.js | description": {
    "message": "Med en tjänstefunktion kan appen användas under oförutsägbara nätverksförhållanden. [Läs mer](https://web.dev/offline-start-url/)."
  },
  "lighthouse-core/audits/offline-start-url.js | errorLoading": {
    "message": "Ett fel uppstod när {url} skulle läsas in i Service Worker. Statuskoden {statusCode} returnerades"
  },
  "lighthouse-core/audits/offline-start-url.js | failureTitle": {
    "message": "HTTP-statuskoden 200 visas inte när `start_url` är offline"
  },
  "lighthouse-core/audits/offline-start-url.js | title": {
    "message": "HTTP-statuskoden 200 visas när `start_url` är offline."
  },
  "lighthouse-core/audits/offline-start-url.js | warningCantStart": {
    "message": "Lighthouse kunde inte läsa `start_url` i manifestet. Därför antogs det att `start_url` var dokumentets webbadress. Felmeddelande: {manifestWarning}."
  },
  "lighthouse-core/audits/performance-budget.js | description": {
    "message": "Håll antal och storlek för nätverksbegäranden under de mål som anges i den angivna prestandabudgeten. [Läs mer](https://developers.google.com/web/tools/lighthouse/audits/budgets)."
  },
  "lighthouse-core/audits/performance-budget.js | requestCountOverBudget": {
    "message": "{count,plural, =1{1 begäran}other{# begäranden}}"
  },
  "lighthouse-core/audits/performance-budget.js | title": {
    "message": "Prestandabudget"
  },
  "lighthouse-core/audits/redirects-http.js | description": {
    "message": "Om du redan har konfigurerat HTTPS ska du omdirigera all HTTP-trafik till HTTPS för att se till att webbfunktionerna är säkra för alla användare. [Läs mer](https://web.dev/redirects-http/)."
  },
  "lighthouse-core/audits/redirects-http.js | failureTitle": {
    "message": "Omdirigerar inte HTTP-trafik till HTTPS"
  },
  "lighthouse-core/audits/redirects-http.js | title": {
    "message": "Omdirigerar HTTP-trafik till HTTPS"
  },
  "lighthouse-core/audits/redirects.js | description": {
    "message": "Omdirigeringar medför en ytterligare fördröjning innan sidan kan läsas in. [Läs mer](https://web.dev/redirects/)."
  },
  "lighthouse-core/audits/redirects.js | title": {
    "message": "Undvik upprepade omdirigeringar"
  },
  "lighthouse-core/audits/resource-summary.js | description": {
    "message": "Lägg till en budget.json-fil för att ange budget för kvantitet och storlek på sidresurser. [Läs mer](https://web.dev/use-lighthouse-for-performance-budgets/)."
  },
  "lighthouse-core/audits/resource-summary.js | displayValue": {
    "message": "{requestCount,plural, =1{1 begäran • {byteCount, number, bytes} Kibit}other{# förfrågningar • {byteCount, number, bytes} Kibit}}"
  },
  "lighthouse-core/audits/resource-summary.js | title": {
    "message": "Begränsa antalet begäranden och storleken på överföringar"
  },
  "lighthouse-core/audits/seo/canonical.js | description": {
    "message": "Kanoniska länkar föreslår vilka webbadresser som ska visas i sökresultat. [Läs mer](https://web.dev/canonical/)."
  },
  "lighthouse-core/audits/seo/canonical.js | explanationConflict": {
    "message": "Flera webbadresser som står i konflikt ({urlList})"
  },
  "lighthouse-core/audits/seo/canonical.js | explanationDifferentDomain": {
    "message": "Pekar på en annan domän ({url})"
  },
  "lighthouse-core/audits/seo/canonical.js | explanationInvalid": {
    "message": "Ogiltig webbadress ({url})"
  },
  "lighthouse-core/audits/seo/canonical.js | explanationPointsElsewhere": {
    "message": "Pekar på en annan `hreflang`-plats ({url})"
  },
  "lighthouse-core/audits/seo/canonical.js | explanationRelative": {
    "message": "Relativ webbadress ({url})"
  },
  "lighthouse-core/audits/seo/canonical.js | explanationRoot": {
    "message": "Pekar på domänens rotadress (startsidan) i stället för motsvarande sida med innehåll"
  },
  "lighthouse-core/audits/seo/canonical.js | failureTitle": {
    "message": "Dokumentet har ingen giltig länk med `rel=canonical`"
  },
  "lighthouse-core/audits/seo/canonical.js | title": {
    "message": "Dokumentet har ett giltigt `rel=canonical`-värde"
  },
  "lighthouse-core/audits/seo/crawlable-anchors.js | columnFailingLink": {
    "message": "Länk som inte kan genomsökas"
  },
  "lighthouse-core/audits/seo/crawlable-anchors.js | description": {
    "message": "Sökmotorer kan genomsöka webbplatser med hjälp av länkattributet `href`. Kontrollera att attributet `href` i ankarelement länkar till en lämplig målsida, så att det går att hitta fler sidor på webbplatsen. [Läs mer](https://support.google.com/webmasters/answer/9112205)"
  },
  "lighthouse-core/audits/seo/crawlable-anchors.js | failureTitle": {
    "message": "Länkarna är inte genomsökningsbara"
  },
  "lighthouse-core/audits/seo/crawlable-anchors.js | title": {
    "message": "Länkarna är genomsökningsbara"
  },
  "lighthouse-core/audits/seo/font-size.js | description": {
    "message": "Teckenstorlekar under 12 pixlar är för små för att kunna läsas och kräver att mobila användare zoomar genom att nypa för att kunna läsa. Försök ha minst 60 % av texten i 12 pixlar eller mer. [Läs mer](https://web.dev/font-size/)."
  },
  "lighthouse-core/audits/seo/font-size.js | displayValue": {
    "message": "{decimalProportion, number, extendedPercent} läslig text"
  },
  "lighthouse-core/audits/seo/font-size.js | explanationViewport": {
    "message": "Text är oläslig eftersom det inte finns någon metatagg för visningsområde som är optimerad för mobila skärmar."
  },
  "lighthouse-core/audits/seo/font-size.js | failureTitle": {
    "message": "Dokumentet har inga läsliga teckenstorlekar"
  },
  "lighthouse-core/audits/seo/font-size.js | title": {
    "message": "Dokumentet har läsliga teckenstorlekar"
  },
  "lighthouse-core/audits/seo/hreflang.js | description": {
    "message": "hreflang-länkar informerar sökmotorer om vilken version av en sida de ska visa i sökresultatet för ett visst språk eller område. [Läs mer](https://web.dev/hreflang/)."
  },
  "lighthouse-core/audits/seo/hreflang.js | failureTitle": {
    "message": "Dokumentet har inte ett giltigt `hreflang`-värde"
  },
  "lighthouse-core/audits/seo/hreflang.js | notFullyQualified": {
    "message": "Relativt href-värde"
  },
  "lighthouse-core/audits/seo/hreflang.js | title": {
    "message": "Dokumentet har ett giltigt `hreflang`-värde"
  },
  "lighthouse-core/audits/seo/hreflang.js | unexpectedLanguage": {
    "message": "Oväntad språkkod"
  },
  "lighthouse-core/audits/seo/http-status-code.js | description": {
    "message": "Sidor med HTTP-statuskoder som indikerar att begäran misslyckades kanske inte indexeras korrekt. [Läs mer](https://web.dev/http-status-code/)."
  },
  "lighthouse-core/audits/seo/http-status-code.js | failureTitle": {
    "message": "Sidan har en HTTP-statuskod som visar att begäran inte lyckades"
  },
  "lighthouse-core/audits/seo/http-status-code.js | title": {
    "message": "Sidan har en giltig HTTP-statuskod"
  },
  "lighthouse-core/audits/seo/is-crawlable.js | description": {
    "message": "Sökmotorer kan inte inkludera dina sidor i sökresultat om de inte har behörighet att genomsöka dem. [Läs mer](https://web.dev/is-crawable/)."
  },
  "lighthouse-core/audits/seo/is-crawlable.js | failureTitle": {
    "message": "Sidan är blockerad för indexering"
  },
  "lighthouse-core/audits/seo/is-crawlable.js | title": {
    "message": "Sidan är inte blockerad från indexering"
  },
  "lighthouse-core/audits/seo/link-text.js | description": {
    "message": "Beskrivande länktext hjälper sökmotorer att förstå innehållet. [Läs mer](https://web.dev/link-text/)."
  },
  "lighthouse-core/audits/seo/link-text.js | displayValue": {
    "message": "{itemCount,plural, =1{1 länk hittades}other{# länkar hittades}}"
  },
  "lighthouse-core/audits/seo/link-text.js | failureTitle": {
    "message": "Länkar har inte beskrivande text"
  },
  "lighthouse-core/audits/seo/link-text.js | title": {
    "message": "Länkar har beskrivande text"
  },
  "lighthouse-core/audits/seo/manual/structured-data.js | description": {
    "message": "Kör [testverktyget för strukturerad data](https://search.google.com/structured-data/testing-tool/) och [Structured Data Linter](http://linter.structured-data.org/) för att validera strukturerad data. [Läs mer](https://web.dev/structured-data/)."
  },
  "lighthouse-core/audits/seo/manual/structured-data.js | title": {
    "message": "Strukturerad data är giltig"
  },
  "lighthouse-core/audits/seo/meta-description.js | description": {
    "message": "Metabeskrivningar kan inkluderas i sökresultat för att sammanfatta sidinnehållet. [Läs mer](https://web.dev/meta-description/)."
  },
  "lighthouse-core/audits/seo/meta-description.js | explanation": {
    "message": "Beskrivningstexten är tom."
  },
  "lighthouse-core/audits/seo/meta-description.js | failureTitle": {
    "message": "Dokumentet har ingen metabeskrivning"
  },
  "lighthouse-core/audits/seo/meta-description.js | title": {
    "message": "Dokumentet har en metabeskrivning"
  },
  "lighthouse-core/audits/seo/plugins.js | description": {
    "message": "Sökmotorer kan inte indexera plugin-innehåll och många enheter begränsar plugin-program eller stöder dem inte. [Läs mer](https://web.dev/plugins/)."
  },
  "lighthouse-core/audits/seo/plugins.js | failureTitle": {
    "message": "Dokumentet använder plugin-program"
  },
  "lighthouse-core/audits/seo/plugins.js | title": {
    "message": "Dokumentet undviker plugin-program"
  },
  "lighthouse-core/audits/seo/robots-txt.js | description": {
    "message": "Om robots.txt-filen har felaktigt format kan sökrobotarna inte förstå hur du vill att din webbplats ska genomsökas eller indexeras. [Läs mer](https://web.dev/robots-txt/)."
  },
  "lighthouse-core/audits/seo/robots-txt.js | displayValueHttpBadCode": {
    "message": "Begäran om robots.txt returnerade HTTP-status: {statusCode}"
  },
  "lighthouse-core/audits/seo/robots-txt.js | displayValueValidationError": {
    "message": "{itemCount,plural, =1{Ett fel hittades}other{# fel hittades}}"
  },
  "lighthouse-core/audits/seo/robots-txt.js | explanation": {
    "message": "Lighthouse kunde inte ladda ned en robots.txt-fil"
  },
  "lighthouse-core/audits/seo/robots-txt.js | failureTitle": {
    "message": "robots.txt är inte giltig"
  },
  "lighthouse-core/audits/seo/robots-txt.js | title": {
    "message": "robots.txt är giltig"
  },
  "lighthouse-core/audits/seo/tap-targets.js | description": {
    "message": "Interaktiva element som knappar och länkar ska vara tillräckligt stora (48 × 48 pixlar) och ha tillräckligt mycket utrymme runt omkring för att vara lätta att trycka på utan att överlappa andra element. [Läs mer](https://web.dev/tap-targets/)."
  },
  "lighthouse-core/audits/seo/tap-targets.js | displayValue": {
    "message": "{decimalProportion, number, percent} av tryckmålen har lämplig storlek"
  },
  "lighthouse-core/audits/seo/tap-targets.js | explanationViewportMetaNotOptimized": {
    "message": "Tryckmålen är för små eftersom det inte finns någon metatagg för visningsområde som är optimerad för mobilskärmar"
  },
  "lighthouse-core/audits/seo/tap-targets.js | failureTitle": {
    "message": "Tryckmålen har inte lämplig storlek"
  },
  "lighthouse-core/audits/seo/tap-targets.js | overlappingTargetHeader": {
    "message": "Överlappande tryckmål"
  },
  "lighthouse-core/audits/seo/tap-targets.js | tapTargetHeader": {
    "message": "Tryckmål"
  },
  "lighthouse-core/audits/seo/tap-targets.js | title": {
    "message": "Tryckmål har lämplig storlek"
  },
  "lighthouse-core/audits/server-response-time.js | description": {
    "message": "Se till att serverns svarstid för huvuddokumentet är kort, eftersom alla andra förfrågningar är beroende av det. [Läs mer](https://web.dev/time-to-first-byte/)."
  },
  "lighthouse-core/audits/server-response-time.js | displayValue": {
    "message": "Rotdokumentet tog {timeInMs, number, milliseconds} ms"
  },
  "lighthouse-core/audits/server-response-time.js | failureTitle": {
    "message": "Minska serverns första svarstid"
  },
  "lighthouse-core/audits/server-response-time.js | title": {
    "message": "Serverns första svarstid var kort"
  },
  "lighthouse-core/audits/service-worker.js | description": {
    "message": "Tjänstefunktioner är en teknik som gör det möjligt att använda flera funktioner för progressiva webbappar i appen, till exempel offlineanvändning, pushmeddelanden och att lägga till den på startskärmen. [Läs mer](https://web.dev/service-worker/)."
  },
  "lighthouse-core/audits/service-worker.js | explanationBadManifest": {
    "message": "Sidan styrs av en tjänstefunktion, men `start_url` hittades inte eftersom det inte gick att analysera manifestet som giltigt JSON-format."
  },
  "lighthouse-core/audits/service-worker.js | explanationBadStartUrl": {
    "message": "Den här sidan styrs av en tjänstefunktion, men `start_url` ({startUrl}) är inte inom tjänstefunktionens omfattning ({scopeUrl})"
  },
  "lighthouse-core/audits/service-worker.js | explanationNoManifest": {
    "message": "Sidan styrs av en tjänstefunktion, men `start_url` hittades inte eftersom inget manifest hämtades."
  },
  "lighthouse-core/audits/service-worker.js | explanationOutOfScope": {
    "message": "Ursprunget har en eller flera tjänstefunktioner, men sidan ({pageUrl}) är inte inom omfattningen."
  },
  "lighthouse-core/audits/service-worker.js | failureTitle": {
    "message": "Registrerar inte en tjänstefunktion som styr sidan och `start_url`"
  },
  "lighthouse-core/audits/service-worker.js | title": {
    "message": "Registrerar en tjänstefunktion som styr sidan och `start_url`"
  },
  "lighthouse-core/audits/splash-screen.js | description": {
    "message": "Med hjälp av en välkomstskärm med ett tema som visas när användarna startar appen på startskärmen kan du se till att de får en bra upplevelse. [Läs mer](https://web.dev/splash-screen/)."
  },
  "lighthouse-core/audits/splash-screen.js | failureTitle": {
    "message": "Har inte konfigurerats för en anpassad välkomstskärm"
  },
  "lighthouse-core/audits/splash-screen.js | title": {
    "message": "Konfigurerad för en anpassad välkomstskärm"
  },
  "lighthouse-core/audits/themed-omnibox.js | description": {
    "message": "Det går att ändra temat för webbläsarens adressfält så att det matchar din webbplats. [Läs mer](https://web.dev/themed-omnibox/)."
  },
  "lighthouse-core/audits/themed-omnibox.js | failureTitle": {
    "message": "Anger inte ett färgtema för adressfältet."
  },
  "lighthouse-core/audits/themed-omnibox.js | title": {
    "message": "Anger ett färgtema för adressfältet."
  },
  "lighthouse-core/audits/third-party-summary.js | columnBlockingTime": {
    "message": "Tidsåtgång för blockering av huvudtråd"
  },
  "lighthouse-core/audits/third-party-summary.js | columnThirdParty": {
    "message": "Tredje part"
  },
  "lighthouse-core/audits/third-party-summary.js | description": {
    "message": "Kod från tredje part kan påverka inläsningsprestandan betydligt. Begränsa antalet överflödiga tredjepartsleverantörer och testa att låta tredjepartskod läsas in efter att sidans huvudinnehåll har lästs in helt. [Läs mer](https://developers.google.com/web/fundamentals/performance/optimizing-content-efficiency/loading-third-party-javascript/)."
  },
  "lighthouse-core/audits/third-party-summary.js | displayValue": {
    "message": "Tredjepartskod blockerade huvudtråden i {timeInMs, number, milliseconds} ms"
  },
  "lighthouse-core/audits/third-party-summary.js | failureTitle": {
    "message": "Minska påverkan från tredjepartskod"
  },
  "lighthouse-core/audits/third-party-summary.js | title": {
    "message": "Minimera användning av tredjepartskod"
  },
  "lighthouse-core/audits/timing-budget.js | columnMeasurement": {
    "message": "Mått"
  },
  "lighthouse-core/audits/timing-budget.js | columnTimingMetric": {
    "message": "Mätvärden"
  },
  "lighthouse-core/audits/timing-budget.js | description": {
    "message": "Ställ in en tidsbudget om du vill hålla ett öga på webbplatsens prestanda. Bra webbplatser läses in och svarar snabbt på användarens indatahändelser. [Läs mer](https://developers.google.com/web/tools/lighthouse/audits/budgets)."
  },
  "lighthouse-core/audits/timing-budget.js | title": {
    "message": "Tidsbudget"
  },
  "lighthouse-core/audits/unsized-images.js | description": {
    "message": "Always include explicit width and height on image elements to reduce layout shifts and improve CLS. [Learn more](https://web.dev/optimize-cls/#images-without-dimensions)"
  },
  "lighthouse-core/audits/unsized-images.js | failureTitle": {
    "message": "Image elements do not have explicit `width` and `height`"
  },
  "lighthouse-core/audits/unsized-images.js | title": {
    "message": "Image elements have explicit `width` and `height`"
  },
  "lighthouse-core/audits/user-timings.js | columnType": {
    "message": "Typ"
  },
  "lighthouse-core/audits/user-timings.js | description": {
    "message": "Om du bygger in User Timing API i appen kan du mäta appens prestanda i realtid i samband med viktiga användarupplevelser. [Läs mer](https://web.dev/user-timings/)."
  },
  "lighthouse-core/audits/user-timings.js | displayValue": {
    "message": "{itemCount,plural, =1{1 användartimer}other{# användartimer}}"
  },
  "lighthouse-core/audits/user-timings.js | title": {
    "message": "User Timing API – tidsstämplar och mått"
  },
  "lighthouse-core/audits/uses-rel-preconnect.js | crossoriginWarning": {
    "message": "Ett <link>-element för föranslutning till {securityOrigin} hittades men ignorerades av webbläsaren. Kontrollera att attributet `crossorigin` används korrekt."
  },
  "lighthouse-core/audits/uses-rel-preconnect.js | description": {
    "message": "Lägg till signaler för `preconnect` eller `dns-prefetch` så att viktiga anslutningar till tredje part upprättas tidigt. [Läs mer](https://web.dev/uses-rel-preconnect/)."
  },
  "lighthouse-core/audits/uses-rel-preconnect.js | title": {
    "message": "Föranslut till obligatoriska källor"
  },
  "lighthouse-core/audits/uses-rel-preconnect.js | tooManyPreconnectLinksWarning": {
    "message": "Mer än 2 föranslutna länkar hittades. Föranslutna länkar ska användas sparsamt och bara med de viktigaste källorna."
  },
  "lighthouse-core/audits/uses-rel-preload.js | crossoriginWarning": {
    "message": "En <link> för förinläsning hittades för {preloadURL} men den användes inte av webbläsaren. Kontrollera att attributet `crossorigin` används korrekt."
  },
  "lighthouse-core/audits/uses-rel-preload.js | description": {
    "message": "Det kan vara bra att använda `<link rel=preload>` för att prioritera hämtning av resurser som kommer att begäras senare i sidinläsningen. [Läs mer](https://web.dev/uses-rel-preload/)."
  },
  "lighthouse-core/audits/uses-rel-preload.js | title": {
    "message": "Läs in viktiga resurser i förväg"
  },
  "lighthouse-core/audits/viewport.js | description": {
    "message": "Lägg till en `<meta name=\"viewport\">`-tagg för att optimera appen för mobilskärmar. [Läs mer](https://web.dev/viewport/)."
  },
  "lighthouse-core/audits/viewport.js | explanationNoTag": {
    "message": "Ingen `<meta name=\"viewport\">`-tagg hittades"
  },
  "lighthouse-core/audits/viewport.js | failureTitle": {
    "message": "Har inte en `<meta name=\"viewport\">`-tagg med `width` eller `initial-scale`"
  },
  "lighthouse-core/audits/viewport.js | title": {
    "message": "Har en `<meta name=\"viewport\">`-tagg med `width` eller `initial-scale`"
  },
  "lighthouse-core/audits/without-javascript.js | description": {
    "message": "Appen ska visa innehåll när JavaScript är inaktiverat, även om det bara är en varning till användaren om att JavaScript krävs för att använda appen. [Läs mer](https://web.dev/without-javascript/)."
  },
  "lighthouse-core/audits/without-javascript.js | explanation": {
    "message": "Någon form av innehåll ska renderas för sidans brödtext om dess skript inte är tillgängliga."
  },
  "lighthouse-core/audits/without-javascript.js | failureTitle": {
    "message": "Visar inte reservinnehåll när JavaScript inte är tillgängligt"
  },
  "lighthouse-core/audits/without-javascript.js | title": {
    "message": "Visar innehåll när JavaScript inte är tillgängligt"
  },
  "lighthouse-core/audits/works-offline.js | description": {
    "message": "Om du skapar en progressiv webbapp rekommenderar vi att du använder en tjänstefunktion så att appen kan användas offline. [Läs mer](https://web.dev/works-offline/)."
  },
  "lighthouse-core/audits/works-offline.js | failureTitle": {
    "message": "HTTP-statuskoden 200 visas inte för den aktuella sidan när den är offline"
  },
  "lighthouse-core/audits/works-offline.js | title": {
    "message": "HTTP-statuskoden 200 visas för den aktuella sidan när den är offline"
  },
  "lighthouse-core/audits/works-offline.js | warningNoLoad": {
    "message": "Sidan kanske inte läses in offline eftersom testwebbadressen ({requested}) omdirigerades till {final}. Testa den andra webbadressen direkt i stället."
  },
  "lighthouse-core/config/default-config.js | a11yAriaGroupDescription": {
    "message": "Det här är förslag på hur ARIA kan förbättras i appen så att den fungerar bättre för den som använder skärmläsare eller andra hjälpmedel."
  },
  "lighthouse-core/config/default-config.js | a11yAriaGroupTitle": {
    "message": "ARIA"
  },
  "lighthouse-core/config/default-config.js | a11yAudioVideoGroupDescription": {
    "message": "Det här är möjligheter att tillhandahålla alternativt innehåll för ljud och video. Detta kan förbättra upplevelsen för användare med nedsatt syn eller hörsel."
  },
  "lighthouse-core/config/default-config.js | a11yAudioVideoGroupTitle": {
    "message": "Ljud och bild"
  },
  "lighthouse-core/config/default-config.js | a11yBestPracticesGroupDescription": {
    "message": "Dessa punkter visar bra metoder för vanliga hjälpmedel."
  },
  "lighthouse-core/config/default-config.js | a11yBestPracticesGroupTitle": {
    "message": "Bästa metoder"
  },
  "lighthouse-core/config/default-config.js | a11yCategoryDescription": {
    "message": "Dessa kontroller visar möjligheter att [förbättra tillgängligheten för din webbapp](https://developers.google.com/web/fundamentals/accessibility). Alla tillgänglighetsproblem kan inte identifieras automatiskt. Du bör därför även testa manuellt."
  },
  "lighthouse-core/config/default-config.js | a11yCategoryManualDescription": {
    "message": "Dessa punkter beskriver områden som inte kan testas automatiskt. Läs mer i vår guide om att [granska tillgängligheten](https://developers.google.com/web/fundamentals/accessibility/how-to-review)."
  },
  "lighthouse-core/config/default-config.js | a11yCategoryTitle": {
    "message": "Tillgänglighet"
  },
  "lighthouse-core/config/default-config.js | a11yColorContrastGroupDescription": {
    "message": "Det här är förslag på hur du kan göra innehållet lättare att läsa."
  },
  "lighthouse-core/config/default-config.js | a11yColorContrastGroupTitle": {
    "message": "Kontrast"
  },
  "lighthouse-core/config/default-config.js | a11yLanguageGroupDescription": {
    "message": "Det här är förslag på hur du kan göra det lättare för användare med olika språkinställningar att tolka innehållet."
  },
  "lighthouse-core/config/default-config.js | a11yLanguageGroupTitle": {
    "message": "Internationalisering och lokalisering"
  },
  "lighthouse-core/config/default-config.js | a11yNamesLabelsGroupDescription": {
    "message": "Det här är förslag på hur du kan göra det tydligare vad olika objekt i appens gränssnitt är. Det kan förenkla för den som använder skärmläsare eller andra hjälpmedel."
  },
  "lighthouse-core/config/default-config.js | a11yNamesLabelsGroupTitle": {
    "message": "Namn och etiketter"
  },
  "lighthouse-core/config/default-config.js | a11yNavigationGroupDescription": {
    "message": "Det här är möjligheter att förbättra tangentbordsnavigeringen i appen."
  },
  "lighthouse-core/config/default-config.js | a11yNavigationGroupTitle": {
    "message": "Navigering"
  },
  "lighthouse-core/config/default-config.js | a11yTablesListsVideoGroupDescription": {
    "message": "Det här är förslag till att förbättra upplevelsen av att läsa tabeller eller listor med skärmläsare eller annan hjälpmedelsteknik."
  },
  "lighthouse-core/config/default-config.js | a11yTablesListsVideoGroupTitle": {
    "message": "Tabeller och listor"
  },
  "lighthouse-core/config/default-config.js | bestPracticesBrowserCompatGroupTitle": {
    "message": "Kompatibilitet med webbläsare"
  },
  "lighthouse-core/config/default-config.js | bestPracticesCategoryTitle": {
    "message": "Bästa metoder"
  },
  "lighthouse-core/config/default-config.js | bestPracticesGeneralGroupTitle": {
    "message": "Allmänt"
  },
  "lighthouse-core/config/default-config.js | bestPracticesTrustSafetyGroupTitle": {
    "message": "Tillförlitlighet och säkerhet"
  },
  "lighthouse-core/config/default-config.js | bestPracticesUXGroupTitle": {
    "message": "Användarupplevelse"
  },
  "lighthouse-core/config/default-config.js | budgetsGroupDescription": {
    "message": "Prestandabudget anger standard för webbplatsens prestanda."
  },
  "lighthouse-core/config/default-config.js | budgetsGroupTitle": {
    "message": "Budgetar"
  },
  "lighthouse-core/config/default-config.js | diagnosticsGroupDescription": {
    "message": "Mer information om appens prestanda. Värdena påverkar inte prestandapoängen [direkt](https://web.dev/performance-scoring/)."
  },
  "lighthouse-core/config/default-config.js | diagnosticsGroupTitle": {
    "message": "Diagnostik"
  },
  "lighthouse-core/config/default-config.js | firstPaintImprovementsGroupDescription": {
    "message": "Den viktigaste delen av sidans prestanda är hur snabbt pixlarna renderas på skärmen. Viktiga mätvärden: Första uppritningen av innehåll, Första meningsfulla skärmuppritningen"
  },
  "lighthouse-core/config/default-config.js | firstPaintImprovementsGroupTitle": {
    "message": "Förbättringar av första skärmuppritningen"
  },
  "lighthouse-core/config/default-config.js | loadOpportunitiesGroupDescription": {
    "message": "Dessa förslag kan hjälpa sidan att läsas in snabbare. De påverkar inte prestandavärdet [direkt](https://web.dev/performance-scoring/)."
  },
  "lighthouse-core/config/default-config.js | loadOpportunitiesGroupTitle": {
    "message": "Möjligheter"
  },
  "lighthouse-core/config/default-config.js | metricGroupTitle": {
    "message": "Mätvärden"
  },
  "lighthouse-core/config/default-config.js | overallImprovementsGroupDescription": {
    "message": "Förbättra inläsningstiden överlag så att sidan upplevs som responsiv och blir klar att använda så snabbt som möjligt. Viktiga mätvärden: Tid till interaktivt tillstånd, Hastighetsindex"
  },
  "lighthouse-core/config/default-config.js | overallImprovementsGroupTitle": {
    "message": "Övergripande förbättringar"
  },
  "lighthouse-core/config/default-config.js | performanceCategoryTitle": {
    "message": "Prestanda"
  },
  "lighthouse-core/config/default-config.js | pwaCategoryDescription": {
    "message": "Med dessa kontroller verifieras att webbplatsen är en progressiv webbapp. [Läs mer](https://developers.google.com/web/progressive-web-apps/checklist)."
  },
  "lighthouse-core/config/default-config.js | pwaCategoryManualDescription": {
    "message": "Dessa kontroller krävs enligt [checklistan för progressiva webbappar](https://developers.google.com/web/progressive-web-apps/checklist) som används som baslinje, men de kontrolleras inte automatiskt av Lighthouse. De påverkar inte resultatet, men det är viktigt att du verifierar dem manuellt."
  },
  "lighthouse-core/config/default-config.js | pwaCategoryTitle": {
    "message": "Progressiv webbapp"
  },
  "lighthouse-core/config/default-config.js | pwaFastReliableGroupTitle": {
    "message": "Snabb och pålitlig"
  },
  "lighthouse-core/config/default-config.js | pwaInstallableGroupTitle": {
    "message": "Kan installeras"
  },
  "lighthouse-core/config/default-config.js | pwaOptimizedGroupTitle": {
    "message": "Optimerad för progressiv webbapp"
  },
  "lighthouse-core/config/default-config.js | seoCategoryDescription": {
    "message": "Dessa kontroller ser till att din sida är optimerad för rankning i sökmotorresultat. Det finns fler faktorer som Lighthouse inte kontrollerar som kan påverka rankningen i sökresultat. [Läs mer](https://support.google.com/webmasters/answer/35769)."
  },
  "lighthouse-core/config/default-config.js | seoCategoryManualDescription": {
    "message": "Kontrollera att fler av de bästa metoderna för sökmotoroptimering följs på din webbplats genom att köra dessa extra valideringar."
  },
  "lighthouse-core/config/default-config.js | seoCategoryTitle": {
    "message": "SEO"
  },
  "lighthouse-core/config/default-config.js | seoContentGroupDescription": {
    "message": "Formatera HTML-koden på ett sätt som gör det enklare för sökrobotar att tolka appens innehåll."
  },
  "lighthouse-core/config/default-config.js | seoContentGroupTitle": {
    "message": "Bästa metoder för innehåll"
  },
  "lighthouse-core/config/default-config.js | seoCrawlingGroupDescription": {
    "message": "Du måste ge sökrobotar tillgång till appen om den ska kunna visas i sökresultaten."
  },
  "lighthouse-core/config/default-config.js | seoCrawlingGroupTitle": {
    "message": "Genomsökning och indexering"
  },
  "lighthouse-core/config/default-config.js | seoMobileGroupDescription": {
    "message": "Gör sidorna mobilanpassade så att användarna kan läsa dem utan att behöva nypa eller zooma in. [Läs mer](https://developers.google.com/search/mobile-sites/)."
  },
  "lighthouse-core/config/default-config.js | seoMobileGroupTitle": {
    "message": "Mobilanpassad"
  },
  "lighthouse-core/gather/gather-runner.js | warningRedirected": {
    "message": "Sidan kanske inte läses in eftersom testwebbadressen ({requested}) omdirigerades till {final}. Testa den andra webbadressen direkt i stället."
  },
  "lighthouse-core/gather/gather-runner.js | warningTimeout": {
    "message": "Sidan lästes in för långsamt för att slutföra sidhämtningen inom tidsgränsen. Resultatet kan vara ofullständigt."
  },
  "lighthouse-core/lib/i18n/i18n.js | columnCacheTTL": {
    "message": "Lagringstid i cacheminnet"
  },
  "lighthouse-core/lib/i18n/i18n.js | columnDuration": {
    "message": "Varaktighet"
  },
  "lighthouse-core/lib/i18n/i18n.js | columnElement": {
    "message": "Element"
  },
  "lighthouse-core/lib/i18n/i18n.js | columnFailingElem": {
    "message": "Failing Elements"
  },
  "lighthouse-core/lib/i18n/i18n.js | columnLocation": {
    "message": "Plats"
  },
  "lighthouse-core/lib/i18n/i18n.js | columnName": {
    "message": "Namn"
  },
  "lighthouse-core/lib/i18n/i18n.js | columnOverBudget": {
    "message": "Över budget"
  },
  "lighthouse-core/lib/i18n/i18n.js | columnRequests": {
    "message": "Begäranden"
  },
  "lighthouse-core/lib/i18n/i18n.js | columnResourceSize": {
    "message": "Resursens storlek"
  },
  "lighthouse-core/lib/i18n/i18n.js | columnResourceType": {
    "message": "Resurstyp"
  },
  "lighthouse-core/lib/i18n/i18n.js | columnSize": {
    "message": "Storlek"
  },
  "lighthouse-core/lib/i18n/i18n.js | columnSource": {
    "message": "Källa"
  },
  "lighthouse-core/lib/i18n/i18n.js | columnStartTime": {
    "message": "Starttid"
  },
  "lighthouse-core/lib/i18n/i18n.js | columnTimeSpent": {
    "message": "Tid som använts"
  },
  "lighthouse-core/lib/i18n/i18n.js | columnTransferSize": {
    "message": "Överföringsstorlek"
  },
  "lighthouse-core/lib/i18n/i18n.js | columnURL": {
    "message": "Webbadress"
  },
  "lighthouse-core/lib/i18n/i18n.js | columnWastedBytes": {
    "message": "Möjlig besparing"
  },
  "lighthouse-core/lib/i18n/i18n.js | columnWastedMs": {
    "message": "Möjlig besparing"
  },
  "lighthouse-core/lib/i18n/i18n.js | cumulativeLayoutShiftMetric": {
    "message": "Cumulative Layout Shift"
  },
  "lighthouse-core/lib/i18n/i18n.js | displayValueByteSavings": {
    "message": "Möjlig databesparing {wastedBytes, number, bytes} Kibit"
  },
  "lighthouse-core/lib/i18n/i18n.js | displayValueMsSavings": {
    "message": "Möjlig tidsbesparing: {wastedMs, number, milliseconds} ms"
  },
  "lighthouse-core/lib/i18n/i18n.js | documentResourceType": {
    "message": "Dokument"
  },
  "lighthouse-core/lib/i18n/i18n.js | estimatedInputLatencyMetric": {
    "message": "Beräknad inmatningslatens"
  },
  "lighthouse-core/lib/i18n/i18n.js | firstCPUIdleMetric": {
    "message": "Första CPU-inaktivitet"
  },
  "lighthouse-core/lib/i18n/i18n.js | firstContentfulPaintMetric": {
    "message": "First Contentful Paint"
  },
  "lighthouse-core/lib/i18n/i18n.js | firstMeaningfulPaintMetric": {
    "message": "Första meningsfulla skärmuppritningen"
  },
  "lighthouse-core/lib/i18n/i18n.js | fontResourceType": {
    "message": "Teckensnitt"
  },
  "lighthouse-core/lib/i18n/i18n.js | imageResourceType": {
    "message": "Bild"
  },
  "lighthouse-core/lib/i18n/i18n.js | interactiveMetric": {
    "message": "Time to Interactive"
  },
  "lighthouse-core/lib/i18n/i18n.js | largestContentfulPaintMetric": {
    "message": "Largest Contentful Paint"
  },
  "lighthouse-core/lib/i18n/i18n.js | maxPotentialFIDMetric": {
    "message": "Högsta potentiella fördröjning till första inmatningen"
  },
  "lighthouse-core/lib/i18n/i18n.js | mediaResourceType": {
    "message": "Media"
  },
  "lighthouse-core/lib/i18n/i18n.js | ms": {
    "message": "{timeInMs, number, milliseconds} ms"
  },
  "lighthouse-core/lib/i18n/i18n.js | otherResourceType": {
    "message": "Annat"
  },
  "lighthouse-core/lib/i18n/i18n.js | scriptResourceType": {
    "message": "Skript"
  },
  "lighthouse-core/lib/i18n/i18n.js | seconds": {
    "message": "{timeInMs, number, seconds} s"
  },
  "lighthouse-core/lib/i18n/i18n.js | speedIndexMetric": {
    "message": "Speed Index"
  },
  "lighthouse-core/lib/i18n/i18n.js | stylesheetResourceType": {
    "message": "Formatmall"
  },
  "lighthouse-core/lib/i18n/i18n.js | thirdPartyResourceType": {
    "message": "Tredje part"
  },
  "lighthouse-core/lib/i18n/i18n.js | totalBlockingTimeMetric": {
    "message": "Total Blocking Time"
  },
  "lighthouse-core/lib/i18n/i18n.js | totalResourceType": {
    "message": "Totalt"
  },
  "lighthouse-core/lib/lh-error.js | badTraceRecording": {
    "message": "Ett fel uppstod när spårningen skulle registreras för sidinläsningen. Kör Lighthouse igen. ({errorCode})"
  },
  "lighthouse-core/lib/lh-error.js | criTimeout": {
    "message": "Tidsgränsen överskreds under väntan på den första anslutningen till felsökningsprotokollet."
  },
  "lighthouse-core/lib/lh-error.js | didntCollectScreenshots": {
    "message": "Inga skärmdumpar togs i Chrome medan sidan lästes in. Kontrollera att det finns synligt innehåll på sidan och kör Lighthouse igen. ({errorCode})"
  },
  "lighthouse-core/lib/lh-error.js | dnsFailure": {
    "message": "Uppslagningen av den angivna domänen misslyckades på DNS-servern."
  },
  "lighthouse-core/lib/lh-error.js | erroredRequiredArtifact": {
    "message": "En obligatorisk {artifactName}-insamlare påträffade ett fel: {errorMessage}"
  },
  "lighthouse-core/lib/lh-error.js | internalChromeError": {
    "message": "Ett internt fel har uppstått i Chrome. Starta om Chrome och testa att köra Lighthouse igen."
  },
  "lighthouse-core/lib/lh-error.js | missingRequiredArtifact": {
    "message": "En {artifactName}-samlare som krävs kördes inte."
  },
  "lighthouse-core/lib/lh-error.js | notHtml": {
    "message": "Den tillhandahållna sidan är inte HTML (visas som MIME-typen {mimeType})."
  },
  "lighthouse-core/lib/lh-error.js | oldChromeDoesNotSupportFeature": {
    "message": "Den här versionen av Chrome är för gammal för {featureName}. Använd en nyare version för att visa de fullständiga resultaten."
  },
  "lighthouse-core/lib/lh-error.js | pageLoadFailed": {
    "message": "Det gick inte att läsa in den begärda sidan i Lighthouse. Kontrollera att du testar rätt webbadress och att servern svarar korrekt."
  },
  "lighthouse-core/lib/lh-error.js | pageLoadFailedHung": {
    "message": "Det gick inte att läsa in den begärda webbadressen med Lighthouse eftersom sidan slutade svara."
  },
  "lighthouse-core/lib/lh-error.js | pageLoadFailedInsecure": {
    "message": "Den webbadress du angav har inget giltigt säkerhetscertifikat. {securityMessages}"
  },
  "lighthouse-core/lib/lh-error.js | pageLoadFailedInterstitial": {
    "message": "Chrome förhindrade sidhämtning med en mellansidesannons. Kontrollera att du testar rätt webbadress och att servern svarar korrekt."
  },
  "lighthouse-core/lib/lh-error.js | pageLoadFailedWithDetails": {
    "message": "Det gick inte att läsa in den begärda sidan i Lighthouse. Kontrollera att du testar rätt webbadress och att servern svarar korrekt. (Mer information: {errorDetails})"
  },
  "lighthouse-core/lib/lh-error.js | pageLoadFailedWithStatusCode": {
    "message": "Det gick inte att läsa in den begärda sidan i Lighthouse. Kontrollera att du testar rätt webbadress och att servern svarar korrekt. (Statuskod: {statusCode})"
  },
  "lighthouse-core/lib/lh-error.js | pageLoadTookTooLong": {
    "message": "Det tog för lång tid att läsa in sidan. Minska sidans inläsningstid genom att följa förslagen i rapporten och kör sedan Lighthouse igen. ({errorCode})"
  },
  "lighthouse-core/lib/lh-error.js | protocolTimeout": {
    "message": "Den angivna väntetiden för svar med DevTools-protokollet har överskridits. (Metod: {protocolMethod})"
  },
  "lighthouse-core/lib/lh-error.js | requestContentTimeout": {
    "message": "Den angivna tiden för att hämta resurser har överskridits"
  },
  "lighthouse-core/lib/lh-error.js | urlInvalid": {
    "message": "Den angivna webbadressen verkar vara ogiltig."
  },
  "lighthouse-core/report/html/renderer/util.js | auditGroupExpandTooltip": {
    "message": "Visa granskningar"
  },
  "lighthouse-core/report/html/renderer/util.js | calculatorLink": {
    "message": "Visa kalkylator."
  },
  "lighthouse-core/report/html/renderer/util.js | crcInitialNavigation": {
    "message": "Första navigering"
  },
  "lighthouse-core/report/html/renderer/util.js | crcLongestDurationLabel": {
    "message": "Högsta latens för kritisk kedja:"
  },
  "lighthouse-core/report/html/renderer/util.js | dropdownCopyJSON": {
    "message": "Kopiera JSON"
  },
  "lighthouse-core/report/html/renderer/util.js | dropdownDarkTheme": {
    "message": "Aktivera och inaktivera mörkt tema"
  },
  "lighthouse-core/report/html/renderer/util.js | dropdownPrintExpanded": {
    "message": "Skriv ut utökad"
  },
  "lighthouse-core/report/html/renderer/util.js | dropdownPrintSummary": {
    "message": "Skriv ut sammanfattning"
  },
  "lighthouse-core/report/html/renderer/util.js | dropdownSaveGist": {
    "message": "Spara som Gist"
  },
  "lighthouse-core/report/html/renderer/util.js | dropdownSaveHTML": {
    "message": "Spara som HTML"
  },
  "lighthouse-core/report/html/renderer/util.js | dropdownSaveJSON": {
    "message": "Spara som JSON"
  },
  "lighthouse-core/report/html/renderer/util.js | dropdownViewer": {
    "message": "Öppna i visningsprogram"
  },
  "lighthouse-core/report/html/renderer/util.js | errorLabel": {
    "message": "Fel."
  },
  "lighthouse-core/report/html/renderer/util.js | errorMissingAuditInfo": {
    "message": "Rapportfel: ingen granskningsinformation"
  },
  "lighthouse-core/report/html/renderer/util.js | footerIssue": {
    "message": "Rapportera ett problem"
  },
  "lighthouse-core/report/html/renderer/util.js | labDataTitle": {
    "message": "Labbdata"
  },
  "lighthouse-core/report/html/renderer/util.js | lsPerformanceCategoryDescription": {
    "message": "Analys med [Lighthouse](https://developers.google.com/web/tools/lighthouse/) av den aktuella sidan i ett emulerat mobilnätverk. Värdena är uppskattningar och kan variera."
  },
  "lighthouse-core/report/html/renderer/util.js | manualAuditsGroupTitle": {
    "message": "Fler saker att kolla manuellt"
  },
  "lighthouse-core/report/html/renderer/util.js | notApplicableAuditsGroupTitle": {
    "message": "Ej tillämpligt"
  },
  "lighthouse-core/report/html/renderer/util.js | opportunityResourceColumnLabel": {
    "message": "Möjlighet"
  },
  "lighthouse-core/report/html/renderer/util.js | opportunitySavingsColumnLabel": {
    "message": "Uppskattad tidsbesparing"
  },
  "lighthouse-core/report/html/renderer/util.js | passedAuditsGroupTitle": {
    "message": "Godkända granskningar"
  },
  "lighthouse-core/report/html/renderer/util.js | runtimeDesktopEmulation": {
    "message": "Emulerat skrivbord"
  },
  "lighthouse-core/report/html/renderer/util.js | runtimeMobileEmulation": {
    "message": "Emulerad Moto G4"
  },
  "lighthouse-core/report/html/renderer/util.js | runtimeNoEmulation": {
    "message": "Ingen emulering"
  },
  "lighthouse-core/report/html/renderer/util.js | runtimeSettingsBenchmark": {
    "message": "CPU/minne"
  },
  "lighthouse-core/report/html/renderer/util.js | runtimeSettingsCPUThrottling": {
    "message": "CPU-begränsning"
  },
  "lighthouse-core/report/html/renderer/util.js | runtimeSettingsChannel": {
    "message": "Kanal"
  },
  "lighthouse-core/report/html/renderer/util.js | runtimeSettingsDevice": {
    "message": "Enhet"
  },
  "lighthouse-core/report/html/renderer/util.js | runtimeSettingsFetchTime": {
    "message": "Tidpunkt för hämtning"
  },
  "lighthouse-core/report/html/renderer/util.js | runtimeSettingsNetworkThrottling": {
    "message": "Nätverksbegränsning"
  },
  "lighthouse-core/report/html/renderer/util.js | runtimeSettingsTitle": {
    "message": "Körtidsinställningar"
  },
  "lighthouse-core/report/html/renderer/util.js | runtimeSettingsUA": {
    "message": "Användaragent (värd)"
  },
  "lighthouse-core/report/html/renderer/util.js | runtimeSettingsUANetwork": {
    "message": "Användaragent (nätverk)"
  },
  "lighthouse-core/report/html/renderer/util.js | runtimeSettingsUrl": {
    "message": "Webbadress"
  },
  "lighthouse-core/report/html/renderer/util.js | runtimeUnknown": {
    "message": "Okänd"
  },
  "lighthouse-core/report/html/renderer/util.js | snippetCollapseButtonLabel": {
    "message": "Komprimera utdrag"
  },
  "lighthouse-core/report/html/renderer/util.js | snippetExpandButtonLabel": {
    "message": "Utöka utdrag"
  },
  "lighthouse-core/report/html/renderer/util.js | thirdPartyResourcesLabel": {
    "message": "Visa resurser från tredje part"
  },
  "lighthouse-core/report/html/renderer/util.js | throttlingProvided": {
    "message": "Tillhandahålls av miljön"
  },
  "lighthouse-core/report/html/renderer/util.js | toplevelWarningsMessage": {
    "message": "Problem uppstod med den här körningen av Lighthouse."
  },
  "lighthouse-core/report/html/renderer/util.js | varianceDisclaimer": {
    "message": "Värdena är uppskattningar och kan variera. [Prestandapoängen beräknas](https://web.dev/performance-scoring/) direkt utifrån dessa mätvärden."
  },
  "lighthouse-core/report/html/renderer/util.js | warningAuditsGroupTitle": {
    "message": "Godkänd i granskningarna men med varningar"
  },
  "lighthouse-core/report/html/renderer/util.js | warningHeader": {
    "message": "Varningar: "
  },
  "stack-packs/packs/amp.js | efficient_animated_content": {
    "message": "För animerat innehåll använder du [amp-anim](https://amp.dev/documentation/components/amp-anim/) till att minimera CPU-användningen när innehållet inte visas på skärmen."
  },
  "stack-packs/packs/amp.js | offscreen_images": {
    "message": "Kontrollera att du använder giltiga `amp-img`-taggar för bilderna så att uppskjuten inläsning tillämpas automatiskt utanför första visningsområdet. [Läs mer](https://amp.dev/documentation/guides-and-tutorials/develop/media_iframes_3p/?format=websites#images)."
  },
  "stack-packs/packs/amp.js | render_blocking_resources": {
    "message": "[Rendera AMP-layouter på serversidan](https://amp.dev/documentation/guides-and-tutorials/optimize-and-measure/server-side-rendering/) med hjälp av verktyg som [AMP Optimizer](https://github.com/ampproject/amp-toolbox/tree/main/packages/optimizer)."
  },
  "stack-packs/packs/amp.js | unminified_css": {
    "message": "Läs [AMP-dokumentationen](https://amp.dev/documentation/guides-and-tutorials/develop/style_and_layout/style_pages/) och kontrollera att alla format stöds."
  },
  "stack-packs/packs/amp.js | uses_responsive_images": {
    "message": "Elementet `amp-img` har stöd för attributet `srcset` så att du kan ange vilka bildtillgångar som ska användas utifrån skärmstorlek.  [Läs mer](https://amp.dev/documentation/guides-and-tutorials/develop/style_and_layout/art_direction/)."
  },
  "stack-packs/packs/amp.js | uses_webp_images": {
    "message": "Vi rekommenderar att du visar alla dina `amp-img`-komponenter i WebP-format och anger ett lämpligt alternativ för andra webbläsare. [Läs mer](https://amp.dev/documentation/components/amp-img/#example:-specifying-a-fallback-image)."
  },
  "stack-packs/packs/angular.js | dom_size": {
    "message": "Vi rekommenderar virtuell skrollning med Component Dev Kit (CDK) om mycket stora listor renderas. [Läs mer](https://web.dev/virtualize-lists-with-angular-cdk/)."
  },
  "stack-packs/packs/angular.js | total_byte_weight": {
    "message": "Använd [koduppdelning på dirigeringsnivå](https://web.dev/route-level-code-splitting-in-angular/) för att minimera JavaScript-paketens storlek. Vi rekommenderar även att du cachelagrar tillgångar i förväg med [tjänstefunktionen Angular](https://web.dev/precaching-with-the-angular-service-worker/)."
  },
  "stack-packs/packs/angular.js | unminified_warning": {
    "message": "Kontrollera att versioner genereras i produktionsläge om du använder Angular CLI. [Läs mer](https://angular.io/guide/deployment#enable-runtime-production-mode)."
  },
  "stack-packs/packs/angular.js | unused_javascript": {
    "message": "Om du använder Angular CLI kontrollerar du dina paket genom att inkludera källkartor i produktionsversionen. [Läs mer](https://angular.io/guide/deployment#inspect-the-bundles)."
  },
  "stack-packs/packs/angular.js | uses_rel_preload": {
    "message": "Läs in dirigeringar i förväg så att navigeringen går snabbare. [Läs mer](https://web.dev/route-preloading-in-angular/)."
  },
  "stack-packs/packs/angular.js | uses_responsive_images": {
    "message": "Vi rekommenderar att du hanterar bildernas brytpunkter med hjälp av verktyget `BreakpointObserver` i Component Dev Kit (CDK). [Läs mer](https://material.angular.io/cdk/layout/overview)."
  },
  "stack-packs/packs/magento.js | critical_request_chains": {
    "message": "Om du paketerar JavaScript-tillgångarna rekommenderar vi att du använder [baler](https://github.com/magento/baler)."
  },
  "stack-packs/packs/magento.js | disable_bundling": {
    "message": "Vi rekommenderar att du inaktiverar Magentos inbyggda [paketering och minifiering av JavaScript](https://devdocs.magento.com/guides/v2.3/frontend-dev-guide/themes/js-bundling.html) och använder [baler](https://github.com/magento/baler/) i stället."
  },
  "stack-packs/packs/magento.js | font_display": {
    "message": "Ange `@font-display` när du [definierar anpassade teckensnitt](https://devdocs.magento.com/guides/v2.3/frontend-dev-guide/css-topics/using-fonts.html)."
  },
  "stack-packs/packs/magento.js | offscreen_images": {
    "message": "Vi rekommenderar att du ändrar dina produkt- och katalogmallar för att dra nytta av webbplattformens funktion för [uppskjuten inläsning](https://web.dev/native-lazy-loading/)."
  },
  "stack-packs/packs/magento.js | server_response_time": {
    "message": "Använd Magentos [Varnish-integrering](https://devdocs.magento.com/guides/v2.3/config-guide/varnish/config-varnish.html)."
  },
  "stack-packs/packs/magento.js | unminified_css": {
    "message": "Aktivera alternativet Minify CSS Files (minifiera CSS-filer) i butikens utvecklarinställningar. [Läs mer](https://devdocs.magento.com/guides/v2.3/performance-best-practices/configuration.html?itm_source=devdocs&itm_medium=search_page&itm_campaign=federated_search&itm_term=minify%20css%20files)."
  },
  "stack-packs/packs/magento.js | unminified_javascript": {
    "message": "Använd [Terser](https://www.npmjs.com/package/terser) till att minifiera alla JavaScript-tillgångar från statisk innehållsimplementering och inaktivera den inbyggda minifieringsfunktionen."
  },
  "stack-packs/packs/magento.js | unused_javascript": {
    "message": "Inaktivera Magentos inbyggda [JavaScript-paketering](https://devdocs.magento.com/guides/v2.3/frontend-dev-guide/themes/js-bundling.html)."
  },
  "stack-packs/packs/magento.js | uses_optimized_images": {
    "message": "Vi rekommenderar att du söker på [Magento Marketplace](https://marketplace.magento.com/catalogsearch/result/?q=optimize%20image) efter olika tillägg från tredje part för att optimera bilder."
  },
  "stack-packs/packs/magento.js | uses_rel_preconnect": {
    "message": "Signaler för förhandsanslutning eller DNS-förhandshämtning kan läggas till genom att [ändra ett temas layout](https://devdocs.magento.com/guides/v2.3/frontend-dev-guide/layouts/xml-manage.html)."
  },
  "stack-packs/packs/magento.js | uses_rel_preload": {
    "message": "`<link rel=preload>`-taggar kan läggas till genom att [ändra ett temas layout](https://devdocs.magento.com/guides/v2.3/frontend-dev-guide/layouts/xml-manage.html)."
  },
  "stack-packs/packs/magento.js | uses_webp_images": {
    "message": "Vi rekommenderar att du söker på [Magento Marketplace](https://marketplace.magento.com/catalogsearch/result/?q=webp) efter olika tillägg från tredje part så att du kan använda nyare bildformat."
  },
  "stack-packs/packs/react.js | dom_size": {
    "message": "Ett bibliotek för fönstersystem som `react-window` för att minimera antalet DOM-noder som skapas om du renderar många upprepade element på sidan. [Läs mer](https://web.dev/virtualize-long-lists-react-window/). Minimera även onödiga omrenderingar med [shouldComponentUpdate](https://reactjs.org/docs/optimizing-performance.html#shouldcomponentupdate-in-action), [PureComponent](https://reactjs.org/docs/react-api.html#reactpurecomponent) eller [React.memo](https://reactjs.org/docs/react-api.html#reactmemo), och [hoppa endast över effekter](https://reactjs.org/docs/hooks-effect.html#tip-optimizing-performance-by-skipping-effects) tills vissa beroenden har ändrats om du använder hooken Effect till att förbättra körningsresultatet."
  },
  "stack-packs/packs/react.js | redirects": {
    "message": "Om du använder React Router minimerar du användningen av komponenten `<Redirect>` för [navigering av dirigeringar](https://reacttraining.com/react-router/web/api/Redirect)."
  },
  "stack-packs/packs/react.js | server_response_time": {
    "message": "Om du renderar React-komponenter på serversidan rekommenderar vi att du använder `renderToNodeStream()` eller `renderToStaticNodeStream()` till att tillåta att klienten tar emot och hydrerar olika delar av uppmärkningen i stället för alla på en gång. [Läs mer](https://reactjs.org/docs/react-dom-server.html#rendertonodestream)."
  },
  "stack-packs/packs/react.js | unminified_css": {
    "message": "Om versionssystemet minifierar CSS-filerna automatiskt kontrollerar du att du implementerar appens produktionsversion. Du kan kontrollera detta med tillägget React Developer Tools. [Läs mer](https://reactjs.org/docs/optimizing-performance.html#use-the-production-build)."
  },
  "stack-packs/packs/react.js | unminified_javascript": {
    "message": "Om versionssystemet minifierar JS-filerna automatiskt kontrollerar du att du implementerar appens produktionsversion. Du kan kontrollera detta med tillägget React Developer Tools. [Läs mer](https://reactjs.org/docs/optimizing-performance.html#use-the-production-build)."
  },
  "stack-packs/packs/react.js | unused_javascript": {
    "message": "Om du inte renderar på serversidan [delar du upp JavaScript-paketen](https://web.dev/code-splitting-suspense/) med `React.lazy()`. I annat fall kan du dela upp koden med tredjepartsbibliotek som [loadable-components](https://www.smooth-code.com/open-source/loadable-components/docs/getting-started/)."
  },
  "stack-packs/packs/react.js | user_timings": {
    "message": "Mät renderingens resultat för dina komponenter med hjälp av React DevTools Profiler, som drar nytta av Profiler API. [Läs mer.](https://reactjs.org/blog/2018/09/10/introducing-the-react-profiler.html)"
  },
  "stack-packs/packs/wordpress.js | efficient_animated_content": {
    "message": "Ladda upp GIF-filen till en tjänst som kan göra den tillgänglig för inbäddning som HTML5-video."
  },
  "stack-packs/packs/wordpress.js | offscreen_images": {
    "message": "Installera en [WordPress-plugin för lat inläsning](https://wordpress.org/plugins/search/lazy+load/) som ger möjlighet att skjuta upp inläsningen av bilder som inte visas på skärmen, eller byt till ett tema som har den funktionen. Du kan även använda [AMP-pluginmodulen](https://wordpress.org/plugins/amp/)."
  },
  "stack-packs/packs/wordpress.js | render_blocking_resources": {
    "message": "Det finns ett antal pluginmoduler för WordPress som kan hjälpa dig att [lägga till kritiska tillgångar direkt på sidan](https://wordpress.org/plugins/search/critical+css/) eller [skjuta upp inläsningen av mindre viktiga resurser](https://wordpress.org/plugins/search/defer+css+javascript/). Tänk på att optimeringarna som dessa pluginmoduler gör kan leda till att funktioner i teman eller andra pluginmoduler slutar fungera, så du kan behöva ändra i koden."
  },
  "stack-packs/packs/wordpress.js | server_response_time": {
    "message": "Serverns svarstider påverkas av teman, pluginmoduler och serverns prestanda. Du kan använda ett mer optimerat tema, välja en optimeringsplugin och/eller uppgradera servern."
  },
  "stack-packs/packs/wordpress.js | total_byte_weight": {
    "message": "Du kan visa utdrag i inläggslistan (t.ex. via en more-tagg), minska antalet inlägg på sidan, dela upp långa inlägg på flera sidor eller använda en plugin som läser in kommentarer med lat inläsning."
  },
  "stack-packs/packs/wordpress.js | unminified_css": {
    "message": "Det finns ett antal [pluginmoduler för WordPress](https://wordpress.org/plugins/search/minify+css/) som kan göra webbplatsen snabbare genom att sammanfoga, minifiera och komprimera skript. Du kan också göra minifieringen direkt i konstruktionsfasen om möjligt."
  },
  "stack-packs/packs/wordpress.js | unminified_javascript": {
    "message": "Ett antal [pluginmoduler för WordPress](https://wordpress.org/plugins/search/minify+javascript/) kan göra webbplatsen snabbare genom att sammanfoga, minifiera och komprimera skript. Du kan också göra minifieringen direkt i konstruktionsfasen om möjligt."
  },
  "stack-packs/packs/wordpress.js | unused_css_rules": {
    "message": "Du kan minska antalet [WordPress-pluginmoduler](https://wordpress.org/plugins/) som läser in CSS som inte används på sidan, eller byta ut dem. Testa fliken för [kodtäckning](https://developers.google.com/web/updates/2017/04/devtools-release-notes#coverage) i Chromes utvecklarverktyg om du vill se vilka pluginmoduler som lägger till överflödig CSS. Du ser på CSS-formatmallens webbadress vilket tema eller vilken plugin som koden kommer från. Titta efter pluginmoduler med många CSS-formatmallar på listan där en stor del av stapeln är röd. En plugin ska bara ställa en formatmall i kö för inläsning om den faktiskt används på sidan."
  },
  "stack-packs/packs/wordpress.js | unused_javascript": {
    "message": "Du kan minska antalet [WordPress-pluginmoduler](https://wordpress.org/plugins/) som läser in JavaScript som inte används på sidan, eller byta ut dem. Testa fliken för [kodtäckning](https://developers.google.com/web/updates/2017/04/devtools-release-notes#coverage) i Chromes utvecklarverktyg om du vill se vilka pluginmoduler som lägger till överflödig JS. Du ser på skriptets webbadress vilket tema eller vilken plugin som koden kommer från. Titta efter pluginmoduler med många skript på listan där en stor del av stapeln är röd. En plugin ska bara ställa ett skript i kö för inläsning om det faktiskt används på sidan."
  },
  "stack-packs/packs/wordpress.js | uses_long_cache_ttl": {
    "message": "Läs mer om [cachelagring i webbläsaren och WordPress](https://wordpress.org/support/article/optimization/#browser-caching)."
  },
  "stack-packs/packs/wordpress.js | uses_optimized_images": {
    "message": "Du kan använda en [WordPress-plugin för bildoptimering](https://wordpress.org/plugins/search/optimize+images/) som komprimerar dina bilder utan att göra avkall på kvaliteten."
  },
  "stack-packs/packs/wordpress.js | uses_responsive_images": {
    "message": "Säkerställ att de bildstorlekar som krävs finns tillgängliga genom att ladda upp bilderna direkt via [mediebiblioteket](https://wordpress.org/support/article/media-library-screen/) och infoga dem sedan från mediebiblioteket eller med bildwidgeten, så att de optimala bildstorlekarna används (även för brytpunkterna för responsiv design). Undvik att använda `Full Size`-bilder såvida de inte har mått som passar där bilderna ska användas. [Läs mer](https://wordpress.org/support/article/inserting-images-into-posts-and-pages/)."
  },
  "stack-packs/packs/wordpress.js | uses_text_compression": {
    "message": "Du kan aktivera textkomprimering i webbserverns konfiguration."
  },
  "stack-packs/packs/wordpress.js | uses_webp_images": {
    "message": "Det kan vara bra att använda en [plugin](https://wordpress.org/plugins/search/convert+webp/) eller tjänst som automatiskt konverterar uppladdade bilder till optimalt format."
  }
}<|MERGE_RESOLUTION|>--- conflicted
+++ resolved
@@ -839,12 +839,9 @@
   "lighthouse-core/audits/layout-shift-elements.js | description": {
     "message": "Dessa DOM-element bidrog mest till sidans CLS."
   },
-<<<<<<< HEAD
-=======
   "lighthouse-core/audits/layout-shift-elements.js | displayValue": {
     "message": "{nodeCount,plural, =1{1 element hittades}other{# element hittades}}"
   },
->>>>>>> 8fd7551d
   "lighthouse-core/audits/layout-shift-elements.js | title": {
     "message": "Undvik större layoutförskjutningar"
   },
