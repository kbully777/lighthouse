--- conflicted
+++ resolved
@@ -184,34 +184,7 @@
    * @return {DocumentFragment}
    */
   _renderReport(report) {
-<<<<<<< HEAD
-    let header;
-    const headerContainer = this._dom.createElement('div');
-    if (this._dom.isDevTools()) {
-      headerContainer.classList.add('lh-header-plain');
-      header = this._renderReportShortHeader();
-    } else {
-      headerContainer.classList.add('lh-header-sticky');
-      header = this._renderReportHeader();
-    }
-    headerContainer.appendChild(header);
-
-    const container = this._dom.createElement('div', 'lh-container');
-    const reportSection = container.appendChild(this._dom.createElement('div', 'lh-report'));
-
-    reportSection.appendChild(this._renderReportWarnings(report));
-
-    let scoreHeader;
-    const isSoloCategory = Object.keys(report.categories).length === 1;
-    if (!isSoloCategory) {
-      scoreHeader = this._dom.createElement('div', 'lh-scores-header');
-    } else {
-      headerContainer.classList.add('lh-header--solo-category');
-    }
-    const detailsRenderer = new DetailsRenderer(this._dom, report.audits["full-page-screenshot"]);
-=======
-    const detailsRenderer = new DetailsRenderer(this._dom);
->>>>>>> cab03b4b
+    const detailsRenderer = new DetailsRenderer(this._dom, report.audits['full-page-screenshot']);
     const categoryRenderer = new CategoryRenderer(this._dom, detailsRenderer);
     categoryRenderer.setTemplateContext(this._templateContext);
 
