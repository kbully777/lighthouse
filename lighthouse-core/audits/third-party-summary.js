/**
 * @license Copyright 2019 The Lighthouse Authors. All Rights Reserved.
 * Licensed under the Apache License, Version 2.0 (the "License"); you may not use this file except in compliance with the License. You may obtain a copy of the License at http://www.apache.org/licenses/LICENSE-2.0
 * Unless required by applicable law or agreed to in writing, software distributed under the License is distributed on an "AS IS" BASIS, WITHOUT WARRANTIES OR CONDITIONS OF ANY KIND, either express or implied. See the License for the specific language governing permissions and limitations under the License.
 */
'use strict';

<<<<<<< HEAD
import Audit from './audit.js';
import BootupTime from './bootup-time.js';
import i18n from '../lib/i18n/i18n.js';
import thirdPartyWeb from '../lib/third-party-web.js';
import NetworkRecords from '../computed/network-records.js';
import MainThreadTasks from '../computed/main-thread-tasks.js';
=======
const Audit = require('./audit.js');
const i18n = require('../lib/i18n/i18n.js');
const thirdPartyWeb = require('../lib/third-party-web.js');
const NetworkRecords = require('../computed/network-records.js');
const MainThreadTasks = require('../computed/main-thread-tasks.js');
const {getJavaScriptURLs, getAttributableURLForTask} = require('../lib/tracehouse/task-summary.js');
>>>>>>> 6fc50f9b

const UIStrings = {
  /** Title of a diagnostic audit that provides details about the code on a web page that the user doesn't control (referred to as "third-party code"). This descriptive title is shown to users when the amount is acceptable and no user action is required. */
  title: 'Minimize third-party usage',
  /** Title of a diagnostic audit that provides details about the code on a web page that the user doesn't control (referred to as "third-party code"). This imperative title is shown to users when there is a significant amount of page execution time caused by third-party code that should be reduced. */
  failureTitle: 'Reduce the impact of third-party code',
  /** Description of a Lighthouse audit that identifies the code on the page that the user doesn't control. This is displayed after a user expands the section to see more. No character length limits. 'Learn More' becomes link text to additional documentation. */
  description: 'Third-party code can significantly impact load performance. ' +
    'Limit the number of redundant third-party providers and try to load third-party code after ' +
    'your page has primarily finished loading. [Learn more](https://developers.google.com/web/fundamentals/performance/optimizing-content-efficiency/loading-third-party-javascript/).',
  /** Label for a table column that displays the name of a third-party provider that potentially links to their website. */
  columnThirdParty: 'Third-Party',
  /** Summary text for the result of a Lighthouse audit that identifies the code on a web page that the user doesn't control (referred to as "third-party code"). This text summarizes the number of distinct entities that were found on the page. */
  displayValue: 'Third-party code blocked the main thread for ' +
    `{timeInMs, number, milliseconds}\xa0ms`,
};

const str_ = i18n.createMessageInstanceIdFn(import.meta.url, UIStrings);

// A page passes when all third-party code blocks for less than 250 ms.
const PASS_THRESHOLD_IN_MS = 250;

/** @typedef {import("third-party-web").IEntity} ThirdPartyEntity */

/**
 * @typedef Summary
 * @property {number} mainThreadTime
 * @property {number} transferSize
 * @property {number} blockingTime
 */

/**
 * @typedef URLSummary
 * @property {number} transferSize
 * @property {number} blockingTime
 * @property {string | LH.IcuMessage} url
 */

/** @typedef SummaryMaps
 * @property {Map<ThirdPartyEntity, Summary>} byEntity Map of impact summaries for each entity.
 * @property {Map<string, Summary>} byURL Map of impact summaries for each URL.
 * @property {Map<ThirdPartyEntity, string[]>} urls Map of URLs under each entity.
 */

/**
 * Don't bother showing resources smaller than 4KiB since they're likely to be pixels, which isn't
 * too actionable.
 */
const MIN_TRANSFER_SIZE_FOR_SUBITEMS = 4096;

/** Show at most 5 sub items in the resource breakdown. */
const MAX_SUBITEMS = 5;

class ThirdPartySummary extends Audit {
  /**
   * @return {LH.Audit.Meta}
   */
  static get meta() {
    return {
      id: 'third-party-summary',
      title: str_(UIStrings.title),
      failureTitle: str_(UIStrings.failureTitle),
      description: str_(UIStrings.description),
      requiredArtifacts: ['traces', 'devtoolsLogs', 'URL'],
    };
  }

  /**
   *
   * @param {Array<LH.Artifacts.NetworkRequest>} networkRecords
   * @param {Array<LH.Artifacts.TaskNode>} mainThreadTasks
   * @param {number} cpuMultiplier
   * @return {SummaryMaps}
   */
  static getSummaries(networkRecords, mainThreadTasks, cpuMultiplier) {
    /** @type {Map<string, Summary>} */
    const byURL = new Map();
    /** @type {Map<ThirdPartyEntity, Summary>} */
    const byEntity = new Map();
    const defaultSummary = {mainThreadTime: 0, blockingTime: 0, transferSize: 0};

    for (const request of networkRecords) {
      const urlSummary = byURL.get(request.url) || {...defaultSummary};
      urlSummary.transferSize += request.transferSize;
      byURL.set(request.url, urlSummary);
    }

    const jsURLs = getJavaScriptURLs(networkRecords);

    for (const task of mainThreadTasks) {
      const attributableURL = getAttributableURLForTask(task, jsURLs);

      const urlSummary = byURL.get(attributableURL) || {...defaultSummary};
      const taskDuration = task.selfTime * cpuMultiplier;
      // The amount of time spent on main thread is the sum of all durations.
      urlSummary.mainThreadTime += taskDuration;
      // The amount of time spent *blocking* on main thread is the sum of all time longer than 50ms.
      // Note that this is not totally equivalent to the TBT definition since it fails to account for FCP,
      // but a majority of third-party work occurs after FCP and should yield largely similar numbers.
      urlSummary.blockingTime += Math.max(taskDuration - 50, 0);
      byURL.set(attributableURL, urlSummary);
    }

    // Map each URL's stat to a particular third party entity.
    /** @type {Map<ThirdPartyEntity, string[]>} */
    const urls = new Map();
    for (const [url, urlSummary] of byURL.entries()) {
      const entity = thirdPartyWeb.getEntity(url);
      if (!entity) {
        byURL.delete(url);
        continue;
      }

      const entitySummary = byEntity.get(entity) || {...defaultSummary};
      entitySummary.transferSize += urlSummary.transferSize;
      entitySummary.mainThreadTime += urlSummary.mainThreadTime;
      entitySummary.blockingTime += urlSummary.blockingTime;
      byEntity.set(entity, entitySummary);

      const entityURLs = urls.get(entity) || [];
      entityURLs.push(url);
      urls.set(entity, entityURLs);
    }

    return {byURL, byEntity, urls};
  }

  /**
   * @param {ThirdPartyEntity} entity
   * @param {SummaryMaps} summaries
   * @param {Summary} stats
   * @return {Array<URLSummary>}
   */
  static makeSubItems(entity, summaries, stats) {
    const entityURLs = summaries.urls.get(entity) || [];
    let items = entityURLs
      .map(url => /** @type {URLSummary} */ ({url, ...summaries.byURL.get(url)}))
      // Filter out any cases where byURL was missing entries.
      .filter((stat) => stat.transferSize > 0)
      // Sort by blocking time first, then transfer size to break ties.
      .sort((a, b) => (b.blockingTime - a.blockingTime) || (b.transferSize - a.transferSize));

    const subitemSummary = {transferSize: 0, blockingTime: 0};
    const minTransferSize = Math.max(MIN_TRANSFER_SIZE_FOR_SUBITEMS, stats.transferSize / 20);
    const maxSubItems = Math.min(MAX_SUBITEMS, items.length);
    let numSubItems = 0;
    while (numSubItems < maxSubItems) {
      const nextSubItem = items[numSubItems];
      if (nextSubItem.blockingTime === 0 && nextSubItem.transferSize < minTransferSize) {
        // Don't include the resource in the sub-item breakdown because it didn't have a big
        // enough impact on its own.
        break;
      }

      numSubItems++;
      subitemSummary.transferSize += nextSubItem.transferSize;
      subitemSummary.blockingTime += nextSubItem.blockingTime;
    }
    if (!subitemSummary.blockingTime && !subitemSummary.transferSize) {
      // Don't bother breaking down if there are no large resources.
      return [];
    }
    // Only show the top N entries for brevity. If there is more than one remaining entry
    // we'll replace the tail entries with single remainder entry.
    items = items.slice(0, numSubItems);
    const remainder = {
      url: str_(i18n.UIStrings.otherResourcesLabel),
      transferSize: stats.transferSize - subitemSummary.transferSize,
      blockingTime: stats.blockingTime - subitemSummary.blockingTime,
    };
    if (remainder.transferSize > minTransferSize) {
      items.push(remainder);
    }
    return items;
  }

  /**
   * @param {LH.Artifacts} artifacts
   * @param {LH.Audit.Context} context
   * @return {Promise<LH.Audit.Product>}
   */
  static async audit(artifacts, context) {
    const settings = context.settings || {};
    const trace = artifacts.traces[Audit.DEFAULT_PASS];
    const devtoolsLog = artifacts.devtoolsLogs[Audit.DEFAULT_PASS];
    const networkRecords = await NetworkRecords.request(devtoolsLog, context);
    const mainEntity = thirdPartyWeb.getEntity(artifacts.URL.finalUrl);
    const tasks = await MainThreadTasks.request(trace, context);
    const multiplier = settings.throttlingMethod === 'simulate' ?
      settings.throttling.cpuSlowdownMultiplier : 1;

    const summaries = ThirdPartySummary.getSummaries(networkRecords, tasks, multiplier);
    const overallSummary = {wastedBytes: 0, wastedMs: 0};

    const results = Array.from(summaries.byEntity.entries())
      // Don't consider the page we're on to be third-party.
      // e.g. Facebook SDK isn't a third-party script on facebook.com
      .filter(([entity]) => !(mainEntity && mainEntity.name === entity.name))
      .map(([entity, stats]) => {
        overallSummary.wastedBytes += stats.transferSize;
        overallSummary.wastedMs += stats.blockingTime;

        return {
          ...stats,
          entity: {
            type: /** @type {const} */ ('link'),
            text: entity.name,
            url: entity.homepage || '',
          },
          subItems: {
            type: /** @type {const} */ ('subitems'),
            items: ThirdPartySummary.makeSubItems(entity, summaries, stats),
          },
        };
      })
      // Sort by blocking time first, then transfer size to break ties.
      .sort((a, b) => (b.blockingTime - a.blockingTime) || (b.transferSize - a.transferSize));

    /** @type {LH.Audit.Details.Table['headings']} */
    const headings = [
      /* eslint-disable max-len */
      {key: 'entity', itemType: 'link', text: str_(UIStrings.columnThirdParty), subItemsHeading: {key: 'url', itemType: 'url'}},
      {key: 'transferSize', granularity: 1, itemType: 'bytes', text: str_(i18n.UIStrings.columnTransferSize), subItemsHeading: {key: 'transferSize'}},
      {key: 'blockingTime', granularity: 1, itemType: 'ms', text: str_(i18n.UIStrings.columnBlockingTime), subItemsHeading: {key: 'blockingTime'}},
      /* eslint-enable max-len */
    ];

    if (!results.length) {
      return {
        score: 1,
        notApplicable: true,
      };
    }

    return {
      score: Number(overallSummary.wastedMs <= PASS_THRESHOLD_IN_MS),
      displayValue: str_(UIStrings.displayValue, {
        timeInMs: overallSummary.wastedMs,
      }),
      details: Audit.makeTableDetails(headings, results, overallSummary),
    };
  }
}

export default ThirdPartySummary;
export {UIStrings};<|MERGE_RESOLUTION|>--- conflicted
+++ resolved
@@ -5,21 +5,12 @@
  */
 'use strict';
 
-<<<<<<< HEAD
 import Audit from './audit.js';
-import BootupTime from './bootup-time.js';
 import i18n from '../lib/i18n/i18n.js';
 import thirdPartyWeb from '../lib/third-party-web.js';
 import NetworkRecords from '../computed/network-records.js';
 import MainThreadTasks from '../computed/main-thread-tasks.js';
-=======
-const Audit = require('./audit.js');
-const i18n = require('../lib/i18n/i18n.js');
-const thirdPartyWeb = require('../lib/third-party-web.js');
-const NetworkRecords = require('../computed/network-records.js');
-const MainThreadTasks = require('../computed/main-thread-tasks.js');
-const {getJavaScriptURLs, getAttributableURLForTask} = require('../lib/tracehouse/task-summary.js');
->>>>>>> 6fc50f9b
+import {getJavaScriptURLs, getAttributableURLForTask} from '../lib/tracehouse/task-summary.js';
 
 const UIStrings = {
   /** Title of a diagnostic audit that provides details about the code on a web page that the user doesn't control (referred to as "third-party code"). This descriptive title is shown to users when the amount is acceptable and no user action is required. */
