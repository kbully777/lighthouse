--- conflicted
+++ resolved
@@ -87,10 +87,7 @@
     // We'll use evaluateAsync because the `node.getAttribute` method doesn't actually normalize
     // the values like access from JavaScript does.
     return passContext.driver.evaluate(getLinkElementsInDOM, {
-<<<<<<< HEAD
-=======
       args: [],
->>>>>>> 46859c53
       useIsolation: true,
       deps: [
         pageFunctions.getNodeDetailsString,
