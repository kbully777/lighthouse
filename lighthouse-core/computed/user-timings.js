/**
 * @license Copyright 2018 The Lighthouse Authors. All Rights Reserved.
 * Licensed under the Apache License, Version 2.0 (the "License"); you may not use this file except in compliance with the License. You may obtain a copy of the License at http://www.apache.org/licenses/LICENSE-2.0
 * Unless required by applicable law or agreed to in writing, software distributed under the License is distributed on an "AS IS" BASIS, WITHOUT WARRANTIES OR CONDITIONS OF ANY KIND, either express or implied. See the License for the specific language governing permissions and limitations under the License.
 */
'use strict';

const makeComputedArtifact = require('./computed-artifact.js');
const ProcessedTrace = require('./processed-trace.js');

/** @typedef {{name: string, isMark: true, args: LH.TraceEvent['args'], startTime: number}} MarkEvent */
/** @typedef {{name: string, isMark: false, args: LH.TraceEvent['args'], startTime: number, endTime: number, duration: number}} MeasureEvent */

class UserTimings {
  /**
   * @param {LH.Trace} trace
   * @param {LH.Artifacts.ComputedContext} context
   * @return {Promise<Array<MarkEvent|MeasureEvent>>}
   */
  static async compute_(trace, context) {
    const processedTrace = await ProcessedTrace.request(trace, context);
    /** @type {Array<MarkEvent|MeasureEvent>} */
    const userTimings = [];
    /** @type {Record<string, number>} */
    const measuresStartTimes = {};

    // Get all blink.user_timing events
    // The event phases we are interested in are mark and instant events (R, i, I)
    // and duration events which correspond to measures (B, b, E, e).
    // @see https://docs.google.com/document/d/1CvAClvFfyA5R-PhYUmn5OOQtYMH4h6I0nSsKchNAySU/preview#
    processedTrace.processEvents.filter(evt => {
      if (!evt.cat.includes('blink.user_timing')) {
        return false;
      }

      // reject these "userTiming" events that aren't really UserTiming, by nuking ones with frame data (or requestStart)
      // https://cs.chromium.org/search/?q=trace_event.*?user_timing&sq=package:chromium&type=cs
      return evt.name !== 'requestStart' &&
          evt.name !== 'navigationStart' &&
          evt.name !== 'paintNonDefaultBackgroundColor' &&
          evt.args.frame === undefined;
    })
    .forEach(ut => {
      // Mark events fall under phases R and I (or i)
      if (ut.ph === 'R' || ut.ph.toUpperCase() === 'I') {
        userTimings.push({
          name: ut.name,
          isMark: true,
          args: ut.args,
          startTime: ut.ts,
        });

      // Beginning of measure event, keep track of this events start time
      } else if (ut.ph.toLowerCase() === 'b') {
        measuresStartTimes[ut.name] = ut.ts;

      // End of measure event
      } else if (ut.ph.toLowerCase() === 'e') {
        userTimings.push({
          name: ut.name,
          isMark: false,
          args: ut.args,
          startTime: measuresStartTimes[ut.name],
          endTime: ut.ts,
          duration: ut.ts - measuresStartTimes[ut.name],
        });
      }
    });

    // baseline the timestamps against the timeOrigin, and translate to milliseconds
    userTimings.forEach(ut => {
<<<<<<< HEAD
      // TODO: use traceprocessor's getTiming (somehow) instead
      ut.startTime = (ut.startTime - traceOfTab.timeOriginEvt.ts) / 1000;
=======
      ut.startTime = (ut.startTime - processedTrace.timeOriginEvt.ts) / 1000;
>>>>>>> 6ff20c82
      if (!ut.isMark) {
        ut.endTime = (ut.endTime - processedTrace.timeOriginEvt.ts) / 1000;
        ut.duration = ut.duration / 1000;
      }
    });

    return userTimings;
  }
}

module.exports = makeComputedArtifact(UserTimings, null);<|MERGE_RESOLUTION|>--- conflicted
+++ resolved
@@ -69,12 +69,7 @@
 
     // baseline the timestamps against the timeOrigin, and translate to milliseconds
     userTimings.forEach(ut => {
-<<<<<<< HEAD
-      // TODO: use traceprocessor's getTiming (somehow) instead
-      ut.startTime = (ut.startTime - traceOfTab.timeOriginEvt.ts) / 1000;
-=======
       ut.startTime = (ut.startTime - processedTrace.timeOriginEvt.ts) / 1000;
->>>>>>> 6ff20c82
       if (!ut.isMark) {
         ut.endTime = (ut.endTime - processedTrace.timeOriginEvt.ts) / 1000;
         ut.duration = ut.duration / 1000;
