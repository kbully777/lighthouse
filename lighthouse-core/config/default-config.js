/**
 * @license Copyright 2018 Google Inc. All Rights Reserved.
 * Licensed under the Apache License, Version 2.0 (the "License"); you may not use this file except in compliance with the License. You may obtain a copy of the License at http://www.apache.org/licenses/LICENSE-2.0
 * Unless required by applicable law or agreed to in writing, software distributed under the License is distributed on an "AS IS" BASIS, WITHOUT WARRANTIES OR CONDITIONS OF ANY KIND, either express or implied. See the License for the specific language governing permissions and limitations under the License.
 */
'use strict';

/* eslint-disable max-len */

const constants = require('./constants.js');
const i18n = require('../lib/i18n/i18n.js');

const UIStrings = {
  /** Title of the Performance category of audits. Equivalent to 'Web performance', this term is inclusive of all web page speed and loading optimization topics. Also used as a label of a score gauge; try to limit to 20 characters. */
  performanceCategoryTitle: 'Performance',
  /** Title of the Budgets section of the Performance Category. 'Budgets' refers to a budget (like a financial budget), but applied to the amount of resources on a page, rather than money. */
  budgetsGroupTitle: 'Budgets',
  /** Description of the Budgets section of the Performance category. Within this section the budget results are displayed. */
  budgetsGroupDescription: 'Performance budgets set standards for the performance of your site.',
  /** Title of the speed metrics section of the Performance category. Within this section are various speed metrics which quantify the pageload performance into values presented in seconds and milliseconds. */
  metricGroupTitle: 'Metrics',
  /** Title of the opportunity section of the Performance category. Within this section are audits with imperative titles that suggest actions the user can take to improve the loading performance of their web page. 'Suggestion'/'Optimization'/'Recommendation' are reasonable synonyms for 'opportunity' in this case. */
  loadOpportunitiesGroupTitle: 'Opportunities',
  /** Description of the opportunity section of the Performance category. 'Optimizations' could also be 'recommendations' or 'suggestions'. Within this section are audits with imperative titles that suggest actions the user can take to improve the loading performance of their web page. */
  loadOpportunitiesGroupDescription: 'These optimizations can speed up your page load.',
  /** Title of an opportunity sub-section of the Performance category. Within this section are audits with imperative titles that suggest actions the user can take to improve the time of the first initial render of the webpage. */
  firstPaintImprovementsGroupTitle: 'First Paint Improvements',
  /** Description of an opportunity sub-section of the Performance category. Within this section are audits with imperative titles that suggest actions the user can take to improve the time of the first initial render of the webpage. */
  firstPaintImprovementsGroupDescription: 'The most critical aspect of performance is how quickly pixels are rendered onscreen. Key metrics: First Contentful Paint, First Meaningful Paint',
  /** Title of an opportunity sub-section of the Performance category. Within this section are audits with imperative titles that suggest actions the user can take to improve the overall loading performance of their web page. */
  overallImprovementsGroupTitle: 'Overall Improvements',
  /** Description of an opportunity sub-section of the Performance category. Within this section are audits with imperative titles that suggest actions the user can take to improve the overall loading performance of their web page. */
  overallImprovementsGroupDescription: 'Enhance the overall loading experience, so the page is responsive and ready to use as soon as possible. Key metrics: Time to Interactive, Speed Index',
  /** Title of the diagnostics section of the Performance category. Within this section are audits with non-imperative titles that provide more detail on the page's page load performance characteristics. Whereas the 'Opportunities' suggest an action along with expected time savings, diagnostics do not. Within this section, the user may read the details and deduce additional actions they could take. */
  diagnosticsGroupTitle: 'Diagnostics',
  /** Description of the diagnostics section of the Performance category. Within this section are audits with non-imperative titles that provide more detail on the page's page load performance characteristics. Whereas the 'Opportunities' suggest an action along with expected time savings, diagnostics do not. Within this section, the user may read the details and deduce additional actions they could take. */
  diagnosticsGroupDescription: 'More information about the performance of your application.',
  /** Title of the Accessibility category of audits. This section contains audits focused on making web content accessible to all users. Also used as a label of a score gauge; try to limit to 20 characters. */
  a11yCategoryTitle: 'Accessibility',
  /** Description of the Accessibility category. This is displayed at the top of a list of audits focused on making web content accessible to all users. No character length limits. 'improve the accessibility of your web app' becomes link text to additional documentation. */
  a11yCategoryDescription: 'These checks highlight opportunities to [improve the accessibility of your web app](https://developers.google.com/web/fundamentals/accessibility). Only a subset of accessibility issues can be automatically detected so manual testing is also encouraged.',
  /** Description of the Accessibility manual checks category. This description is displayed above a list of accessibility audits that currently have no automated test and so must be verified manually by the user. No character length limits. 'conducting an accessibility review' becomes link text to additional documentation. */
  a11yCategoryManualDescription: 'These items address areas which an automated testing tool cannot cover. Learn more in our guide on [conducting an accessibility review](https://developers.google.com/web/fundamentals/accessibility/how-to-review).',
  /** Title of the best practices section of the Accessibility category. Within this section are audits with descriptive titles that highlight common accessibility best practices. */
  a11yBestPracticesGroupTitle: 'Best practices',
  /* Description of the best practices section within the Accessibility category. Within this section are audits with descriptive titles that highlight common accessibility best practices. */
  a11yBestPracticesGroupDescription: 'These items highlight common accessibility best practices.',
  /* Title of the color contrast section within the Accessibility category. Within this section are audits with descriptive titles that highlight the color and vision aspects of the page's accessibility that are passing or failing. */
  a11yColorContrastGroupTitle: 'Contrast',
  /* Description of the color contrast section within the Accessibility category. Within this section are audits with descriptive titles that highlight the color and vision aspects of the page's accessibility that are passing or failing. */
  a11yColorContrastGroupDescription: 'These are opportunities to improve the legibility of your content.',
  /* Title of the HTML element naming section within the Accessibility category. Within this section are audits with descriptive titles that highlight if the non-textual HTML elements on the page have names discernible by a screen reader. */
  a11yNamesLabelsGroupTitle: 'Names and labels',
  /* Description of the HTML element naming section within the Accessibility category. Within this section are audits with descriptive titles that highlight if the non-textual HTML elements on the page have names discernible by a screen reader. */
  a11yNamesLabelsGroupDescription: 'These are opportunities to improve the semantics of the controls in your application. This may enhance the experience for users of assistive technology, like a screen reader.',
  /* Title of the navigation section within the Accessibility category. Within this section are audits with descriptive titles that highlight opportunities to improve keyboard navigation. */
  a11yNavigationGroupTitle: 'Navigation',
  /* Description of the navigation section within the Accessibility category. Within this section are audits with descriptive titles that highlight opportunities to improve keyboard navigation. */
  a11yNavigationGroupDescription: 'These are opportunities to improve keyboard navigation in your application.',
  /* Title of the ARIA validity section within the Accessibility category. Within this section are audits with descriptive titles that highlight if whether all the aria-* HTML attributes have been used properly. */
  a11yAriaGroupTitle: 'ARIA',
  /* Description of the ARIA validity section within the Accessibility category. Within this section are audits with descriptive titles that highlight if whether all the aria-* HTML attributes have been used properly. */
  a11yAriaGroupDescription: 'These are opportunities to improve the usage of ARIA in your application which may enhance the experience for users of assistive technology, like a screen reader.',
  /* Title of the language section within the Accessibility category. Within this section are audits with descriptive titles that highlight if the language has been annotated in the correct HTML attributes on the page. */
  a11yLanguageGroupTitle: 'Internationalization and localization',
  /* Description of the language section within the Accessibility category. Within this section are audits with descriptive titles that highlight if the language has been annotated in the correct HTML attributes on the page. */
  a11yLanguageGroupDescription: 'These are opportunities to improve the interpretation of your content by users in different locales.',
  /* Title of the navigation section within the Accessibility category. Within this section are audits with descriptive titles that highlight opportunities to provide alternative content for audio and video. */
  a11yAudioVideoGroupTitle: 'Audio and video',
  /* Description of the navigation section within the Accessibility category. Within this section are audits with descriptive titles that highlight opportunities to provide alternative content for audio and video. */
  a11yAudioVideoGroupDescription: 'These are opportunities to provide alternative content for audio and video. This may improve the experience for users with hearing or vision impairments.',
  /* Title of the navigation section within the Accessibility category. Within this section are audits with descriptive titles that highlight opportunities to improve the experience of reading tabular or list data using assistive technology. */
  a11yTablesListsVideoGroupTitle: 'Tables and lists',
  /* Description of the navigation section within the Accessibility category. Within this section are audits with descriptive titles that highlight opportunities to improve the experience of reading tabular or list data using assistive technology. */
  a11yTablesListsVideoGroupDescription: 'These are opportunities to to improve the experience of reading tabular or list data using assistive technology, like a screen reader.',
  /** Title of the Search Engine Optimization (SEO) category of audits. This is displayed at the top of a list of audits focused on topics related to optimizing a website for indexing by search engines. Also used as a label of a score gauge; try to limit to 20 characters. */
  seoCategoryTitle: 'SEO',
  /** Description of the Search Engine Optimization (SEO) category. This is displayed at the top of a list of audits focused on optimizing a website for indexing by search engines. No character length limits. 'Learn More' becomes link text to additional documentation. */
  seoCategoryDescription: 'These checks ensure that your page is optimized for search engine results ranking. ' +
  'There are additional factors Lighthouse does not check that may affect your search ranking. ' +
  '[Learn more](https://support.google.com/webmasters/answer/35769).',
  /** Description of the Search Engine Optimization (SEO) manual checks category, the additional validators must be run by hand in order to check all SEO best practices. This is displayed at the top of a list of manually run audits focused on optimizing a website for indexing by search engines. No character length limits. */
  seoCategoryManualDescription: 'Run these additional validators on your site to check additional SEO best practices.',
  /* Title of the navigation section within the Search Engine Optimization (SEO) category. Within this section are audits with descriptive titles that highlight opportunities to make a page more usable on mobile devices. */
  seoMobileGroupTitle: 'Mobile Friendly',
  /* Description of the navigation section within the Search Engine Optimization (SEO) category. Within this section are audits with descriptive titles that highlight opportunities to make a page more usable on mobile devices. */
  seoMobileGroupDescription: 'Make sure your pages are mobile friendly so users don’t have to pinch or zoom ' +
  'in order to read the content pages. [Learn more](https://developers.google.com/search/mobile-sites/).',
  /* Title of the navigation section within the Search Engine Optimization (SEO) category. Within this section are audits with descriptive titles that highlight ways to make a website content more easily understood by search engine crawler bots. */
  seoContentGroupTitle: 'Content Best Practices',
  /* Description of the navigation section within the Search Engine Optimization (SEO) category. Within this section are audits with descriptive titles that highlight ways to make a website content more easily understood by search engine crawler bots. */
  seoContentGroupDescription: 'Format your HTML in a way that enables crawlers to better understand your app’s content.',
  /* Title of the navigation section within the Search Engine Optimization (SEO) category. Within this section are audits with descriptive titles that highlight ways to make a website accessible to search engine crawlers. */
  seoCrawlingGroupTitle: 'Crawling and Indexing',
  /* Description of the navigation section within the Search Engine Optimization (SEO) category. Within this section are audits with descriptive titles that highlight ways to make a website accessible to search engine crawlers. */
  seoCrawlingGroupDescription: 'To appear in search results, crawlers need access to your app.',
  /** Title of the Fast and Reliable section of the web app category. Within this section are audits that check if the web site loaded quickly and can reliably load even if the internet connection is very slow or goes offline. */
  pwaFastReliableGroupTitle: 'Fast and reliable',
  /** Title of the Installable section of the web app category. Within this section are audits that check if Chrome supports installing the web site as an app on their device. */
  pwaInstallableGroupTitle: 'Installable',
  /** Title of the "PWA Optimized" section of the web app category. Within this section are audits that check if the developer has taken advantage of features to make their web page more enjoyable and engaging for the user. */
  pwaOptimizedGroupTitle: 'PWA Optimized',
};

const str_ = i18n.createMessageInstanceIdFn(__filename, UIStrings);

/** @type {LH.Config.Json} */
const defaultConfig = {
  settings: constants.defaultSettings,
  passes: [{
    passName: 'defaultPass',
    recordTrace: true,
    useThrottling: true,
    pauseAfterLoadMs: 1000,
    networkQuietThresholdMs: 1000,
    cpuQuietThresholdMs: 1000,
    gatherers: [
      'css-usage',
      'viewport-dimensions',
      'runtime-exceptions',
      'console-messages',
      'anchor-elements',
      'image-elements',
      'link-elements',
      'meta-elements',
      'script-elements',
      'dobetterweb/appcache',
      'dobetterweb/doctype',
      'dobetterweb/domstats',
      'dobetterweb/optimized-images',
      'dobetterweb/password-inputs-with-prevented-paste',
      'dobetterweb/response-compression',
      'dobetterweb/tags-blocking-first-paint',
      'seo/font-size',
      'seo/embedded-content',
      'seo/robots-txt',
      'seo/tap-targets',
      // Always run axe last because it scrolls the page down to the bottom
      'accessibility',
    ],
  },
  {
    passName: 'offlinePass',
    gatherers: [
      'service-worker',
      'offline',
      'start-url',
    ],
  },
  {
    passName: 'redirectPass',
    // Speed up the redirect pass by blocking stylesheets, fonts, and images
    blockedUrlPatterns: ['*.css', '*.jpg', '*.jpeg', '*.png', '*.gif', '*.svg', '*.ttf', '*.woff', '*.woff2'],
    gatherers: [
      'http-redirect',
      'html-without-javascript',
    ],
  }],
  audits: [
    'is-on-https',
    'redirects-http',
    'service-worker',
    'works-offline',
    'viewport',
    'without-javascript',
    'metrics/first-contentful-paint',
    'metrics/first-meaningful-paint',
    'load-fast-enough-for-pwa',
    'metrics/speed-index',
    'screenshot-thumbnails',
    'final-screenshot',
    'metrics/estimated-input-latency',
    'metrics/max-potential-fid',
    'metrics/layout-stability',
    'errors-in-console',
    'time-to-first-byte',
    'metrics/first-cpu-idle',
    'metrics/interactive',
    'user-timings',
    'critical-request-chains',
    'redirects',
    'installable-manifest',
    'apple-touch-icon',
    'splash-screen',
    'themed-omnibox',
    'content-width',
    'image-aspect-ratio',
    'deprecations',
    'mainthread-work-breakdown',
    'bootup-time',
    'uses-rel-preload',
    'uses-rel-preconnect',
    'font-display',
    'diagnostics',
    'network-requests',
    'network-rtt',
    'network-server-latency',
    'main-thread-tasks',
    'metrics',
    'offline-start-url',
    'performance-budget',
    'resource-summary',
    'manual/pwa-cross-browser',
    'manual/pwa-page-transitions',
    'manual/pwa-each-page-has-url',
    'accessibility/accesskeys',
    'accessibility/aria-allowed-attr',
    'accessibility/aria-required-attr',
    'accessibility/aria-required-children',
    'accessibility/aria-required-parent',
    'accessibility/aria-roles',
    'accessibility/aria-valid-attr-value',
    'accessibility/aria-valid-attr',
    'accessibility/audio-caption',
    'accessibility/button-name',
    'accessibility/bypass',
    'accessibility/color-contrast',
    'accessibility/definition-list',
    'accessibility/dlitem',
    'accessibility/document-title',
    'accessibility/duplicate-id',
    'accessibility/frame-title',
    'accessibility/html-has-lang',
    'accessibility/html-lang-valid',
    'accessibility/image-alt',
    'accessibility/input-image-alt',
    'accessibility/label',
    'accessibility/layout-table',
    'accessibility/link-name',
    'accessibility/list',
    'accessibility/listitem',
    'accessibility/meta-refresh',
    'accessibility/meta-viewport',
    'accessibility/object-alt',
    'accessibility/tabindex',
    'accessibility/td-headers-attr',
    'accessibility/th-has-data-cells',
    'accessibility/valid-lang',
    'accessibility/video-caption',
    'accessibility/video-description',
    'accessibility/manual/custom-controls-labels',
    'accessibility/manual/custom-controls-roles',
    'accessibility/manual/focus-traps',
    'accessibility/manual/focusable-controls',
    'accessibility/manual/heading-levels',
    'accessibility/manual/interactive-element-affordance',
    'accessibility/manual/logical-tab-order',
    'accessibility/manual/managed-focus',
    'accessibility/manual/offscreen-content-hidden',
    'accessibility/manual/use-landmarks',
    'accessibility/manual/visual-order-follows-dom',
    'byte-efficiency/uses-long-cache-ttl',
    'byte-efficiency/total-byte-weight',
    'byte-efficiency/offscreen-images',
    'byte-efficiency/render-blocking-resources',
    'byte-efficiency/unminified-css',
    'byte-efficiency/unminified-javascript',
    'byte-efficiency/unused-css-rules',
    'byte-efficiency/uses-webp-images',
    'byte-efficiency/uses-optimized-images',
    'byte-efficiency/uses-text-compression',
    'byte-efficiency/uses-responsive-images',
    'byte-efficiency/efficient-animated-content',
    'dobetterweb/appcache-manifest',
    'dobetterweb/doctype',
    'dobetterweb/dom-size',
    'dobetterweb/external-anchors-use-rel-noopener',
    'dobetterweb/geolocation-on-start',
    'dobetterweb/no-document-write',
    'dobetterweb/no-vulnerable-libraries',
    'dobetterweb/js-libraries',
    'dobetterweb/notification-on-start',
    'dobetterweb/password-inputs-can-be-pasted-into',
    'dobetterweb/uses-http2',
    'dobetterweb/uses-passive-event-listeners',
    'seo/meta-description',
    'seo/http-status-code',
    'seo/font-size',
    'seo/link-text',
    'seo/is-crawlable',
    'seo/robots-txt',
    'seo/tap-targets',
    'seo/hreflang',
    'seo/plugins',
    'seo/canonical',
    'seo/manual/structured-data',
  ],

  groups: {
    'metrics': {
      title: str_(UIStrings.metricGroupTitle),
    },
    'load-opportunities': {
      title: str_(UIStrings.loadOpportunitiesGroupTitle),
      description: str_(UIStrings.loadOpportunitiesGroupDescription),
    },
    'budgets': {
      title: str_(UIStrings.budgetsGroupTitle),
      description: str_(UIStrings.budgetsGroupDescription),
    },
    'diagnostics': {
      title: str_(UIStrings.diagnosticsGroupTitle),
      description: str_(UIStrings.diagnosticsGroupDescription),
    },
    'pwa-fast-reliable': {
      title: str_(UIStrings.pwaFastReliableGroupTitle),
    },
    'pwa-installable': {
      title: str_(UIStrings.pwaInstallableGroupTitle),
    },
    'pwa-optimized': {
      title: str_(UIStrings.pwaOptimizedGroupTitle),
    },
    'a11y-best-practices': {
      title: str_(UIStrings.a11yBestPracticesGroupTitle),
      description: str_(UIStrings.a11yBestPracticesGroupDescription),
    },
    'a11y-color-contrast': {
      title: str_(UIStrings.a11yColorContrastGroupTitle),
      description: str_(UIStrings.a11yColorContrastGroupDescription),
    },
    'a11y-names-labels': {
      title: str_(UIStrings.a11yNamesLabelsGroupTitle),
      description: str_(UIStrings.a11yNamesLabelsGroupDescription),
    },
    'a11y-navigation': {
      title: str_(UIStrings.a11yNavigationGroupTitle),
      description: str_(UIStrings.a11yNavigationGroupDescription),
    },
    'a11y-aria': {
      title: str_(UIStrings.a11yAriaGroupTitle),
      description: str_(UIStrings.a11yAriaGroupDescription),
    },
    'a11y-language': {
      title: str_(UIStrings.a11yLanguageGroupTitle),
      description: str_(UIStrings.a11yLanguageGroupDescription),
    },
    'a11y-audio-video': {
      title: str_(UIStrings.a11yAudioVideoGroupTitle),
      description: str_(UIStrings.a11yAudioVideoGroupDescription),
    },
    'a11y-tables-lists': {
      title: str_(UIStrings.a11yTablesListsVideoGroupTitle),
      description: str_(UIStrings.a11yTablesListsVideoGroupDescription),
    },
    'seo-mobile': {
      title: str_(UIStrings.seoMobileGroupTitle),
      description: str_(UIStrings.seoMobileGroupDescription),
    },
    'seo-content': {
      title: str_(UIStrings.seoContentGroupTitle),
      description: str_(UIStrings.seoContentGroupDescription),
    },
    'seo-crawl': {
      title: str_(UIStrings.seoCrawlingGroupTitle),
      description: str_(UIStrings.seoCrawlingGroupDescription),
    },
  },
  categories: {
    'performance': {
      title: str_(UIStrings.performanceCategoryTitle),
      auditRefs: [
        {id: 'first-contentful-paint', weight: 3, group: 'metrics'},
        {id: 'first-meaningful-paint', weight: 1, group: 'metrics'},
        {id: 'speed-index', weight: 4, group: 'metrics'},
        {id: 'interactive', weight: 5, group: 'metrics'},
        {id: 'first-cpu-idle', weight: 2, group: 'metrics'},
<<<<<<< HEAD
        {id: 'estimated-input-latency', weight: 0, group: 'metrics'},
        {id: 'max-potential-fid', weight: 0}, // intentionally left out of metrics so it won't be displayed yet
        {id: 'layout-stability', weight: 0, group: 'metrics'}, // intentionally left out of metrics so it won't be displayed yet
=======
        {id: 'max-potential-fid', weight: 0, group: 'metrics'},
        {id: 'estimated-input-latency', weight: 0}, // intentionally left out of metrics so it won't be displayed
>>>>>>> 35db473d

        {id: 'render-blocking-resources', weight: 0, group: 'load-opportunities'},
        {id: 'uses-responsive-images', weight: 0, group: 'load-opportunities'},
        {id: 'offscreen-images', weight: 0, group: 'load-opportunities'},
        {id: 'unminified-css', weight: 0, group: 'load-opportunities'},
        {id: 'unminified-javascript', weight: 0, group: 'load-opportunities'},
        {id: 'unused-css-rules', weight: 0, group: 'load-opportunities'},
        {id: 'uses-optimized-images', weight: 0, group: 'load-opportunities'},
        {id: 'uses-webp-images', weight: 0, group: 'load-opportunities'},
        {id: 'uses-text-compression', weight: 0, group: 'load-opportunities'},
        {id: 'uses-rel-preconnect', weight: 0, group: 'load-opportunities'},
        {id: 'time-to-first-byte', weight: 0, group: 'load-opportunities'},
        {id: 'redirects', weight: 0, group: 'load-opportunities'},
        {id: 'uses-rel-preload', weight: 0, group: 'load-opportunities'},
        {id: 'efficient-animated-content', weight: 0, group: 'load-opportunities'},
        {id: 'total-byte-weight', weight: 0, group: 'diagnostics'},
        {id: 'uses-long-cache-ttl', weight: 0, group: 'diagnostics'},
        {id: 'dom-size', weight: 0, group: 'diagnostics'},
        {id: 'critical-request-chains', weight: 0, group: 'diagnostics'},
        {id: 'user-timings', weight: 0, group: 'diagnostics'},
        {id: 'bootup-time', weight: 0, group: 'diagnostics'},
        {id: 'mainthread-work-breakdown', weight: 0, group: 'diagnostics'},
        {id: 'font-display', weight: 0, group: 'diagnostics'},
        {id: 'performance-budget', weight: 0, group: 'budgets'},
        {id: 'resource-summary', weight: 0, group: 'diagnostics'},
        // Audits past this point don't belong to a group and will not be shown automatically
        {id: 'network-requests', weight: 0},
        {id: 'network-rtt', weight: 0},
        {id: 'network-server-latency', weight: 0},
        {id: 'main-thread-tasks', weight: 0},
        {id: 'diagnostics', weight: 0},
        {id: 'metrics', weight: 0},
        {id: 'screenshot-thumbnails', weight: 0},
        {id: 'final-screenshot', weight: 0},
      ],
    },
    'accessibility': {
      title: str_(UIStrings.a11yCategoryTitle),
      description: str_(UIStrings.a11yCategoryDescription),
      manualDescription: str_(UIStrings.a11yCategoryManualDescription),
      // Audit weights are meant to match the aXe scoring system of
      // minor, serious, and critical.
      // See the audits listed at dequeuniversity.com/rules/axe/3.2.
      // Click on an audit and check the right hand column to see its severity.
      auditRefs: [
        {id: 'accesskeys', weight: 3, group: 'a11y-navigation'},
        {id: 'aria-allowed-attr', weight: 10, group: 'a11y-aria'},
        {id: 'aria-required-attr', weight: 10, group: 'a11y-aria'},
        {id: 'aria-required-children', weight: 10, group: 'a11y-aria'},
        {id: 'aria-required-parent', weight: 10, group: 'a11y-aria'},
        {id: 'aria-roles', weight: 10, group: 'a11y-aria'},
        {id: 'aria-valid-attr-value', weight: 10, group: 'a11y-aria'},
        {id: 'aria-valid-attr', weight: 10, group: 'a11y-aria'},
        {id: 'audio-caption', weight: 10, group: 'a11y-audio-video'},
        {id: 'button-name', weight: 10, group: 'a11y-names-labels'},
        {id: 'bypass', weight: 3, group: 'a11y-navigation'},
        {id: 'color-contrast', weight: 3, group: 'a11y-color-contrast'},
        {id: 'definition-list', weight: 3, group: 'a11y-tables-lists'},
        {id: 'dlitem', weight: 3, group: 'a11y-tables-lists'},
        {id: 'document-title', weight: 3, group: 'a11y-names-labels'},
        {id: 'duplicate-id', weight: 1, group: 'a11y-best-practices'},
        {id: 'frame-title', weight: 3, group: 'a11y-names-labels'},
        {id: 'html-has-lang', weight: 3, group: 'a11y-language'},
        {id: 'html-lang-valid', weight: 3, group: 'a11y-language'},
        {id: 'image-alt', weight: 10, group: 'a11y-names-labels'},
        {id: 'input-image-alt', weight: 10, group: 'a11y-names-labels'},
        {id: 'label', weight: 10, group: 'a11y-names-labels'},
        {id: 'layout-table', weight: 3, group: 'a11y-tables-lists'},
        {id: 'link-name', weight: 3, group: 'a11y-names-labels'},
        {id: 'list', weight: 3, group: 'a11y-tables-lists'},
        {id: 'listitem', weight: 3, group: 'a11y-tables-lists'},
        {id: 'meta-refresh', weight: 10, group: 'a11y-best-practices'},
        {id: 'meta-viewport', weight: 10, group: 'a11y-best-practices'},
        {id: 'object-alt', weight: 3, group: 'a11y-names-labels'},
        {id: 'tabindex', weight: 3, group: 'a11y-navigation'},
        {id: 'td-headers-attr', weight: 3, group: 'a11y-tables-lists'},
        {id: 'th-has-data-cells', weight: 3, group: 'a11y-tables-lists'},
        {id: 'valid-lang', weight: 3, group: 'a11y-language'},
        {id: 'video-caption', weight: 10, group: 'a11y-audio-video'},
        {id: 'video-description', weight: 10, group: 'a11y-audio-video'},
        // Manual audits
        {id: 'logical-tab-order', weight: 0},
        {id: 'focusable-controls', weight: 0},
        {id: 'interactive-element-affordance', weight: 0},
        {id: 'managed-focus', weight: 0},
        {id: 'focus-traps', weight: 0},
        {id: 'custom-controls-labels', weight: 0},
        {id: 'custom-controls-roles', weight: 0},
        {id: 'visual-order-follows-dom', weight: 0},
        {id: 'offscreen-content-hidden', weight: 0},
        {id: 'heading-levels', weight: 0},
        {id: 'use-landmarks', weight: 0},
      ],
    },
    'best-practices': {
      title: 'Best Practices',
      auditRefs: [
        {id: 'appcache-manifest', weight: 1},
        {id: 'is-on-https', weight: 1},
        {id: 'uses-http2', weight: 1},
        {id: 'uses-passive-event-listeners', weight: 1},
        {id: 'no-document-write', weight: 1},
        {id: 'external-anchors-use-rel-noopener', weight: 1},
        {id: 'geolocation-on-start', weight: 1},
        {id: 'doctype', weight: 1},
        {id: 'no-vulnerable-libraries', weight: 1},
        {id: 'js-libraries', weight: 0},
        {id: 'notification-on-start', weight: 1},
        {id: 'deprecations', weight: 1},
        {id: 'password-inputs-can-be-pasted-into', weight: 1},
        {id: 'errors-in-console', weight: 1},
        {id: 'image-aspect-ratio', weight: 1},
      ],
    },
    'seo': {
      title: str_(UIStrings.seoCategoryTitle),
      description: str_(UIStrings.seoCategoryDescription),
      manualDescription: str_(UIStrings.seoCategoryManualDescription),
      auditRefs: [
        {id: 'viewport', weight: 1, group: 'seo-mobile'},
        {id: 'document-title', weight: 1, group: 'seo-content'},
        {id: 'meta-description', weight: 1, group: 'seo-content'},
        {id: 'http-status-code', weight: 1, group: 'seo-crawl'},
        {id: 'link-text', weight: 1, group: 'seo-content'},
        {id: 'is-crawlable', weight: 1, group: 'seo-crawl'},
        {id: 'robots-txt', weight: 1, group: 'seo-crawl'},
        {id: 'image-alt', weight: 1, group: 'seo-content'},
        {id: 'hreflang', weight: 1, group: 'seo-content'},
        {id: 'canonical', weight: 1, group: 'seo-content'},
        {id: 'font-size', weight: 1, group: 'seo-mobile'},
        {id: 'plugins', weight: 1, group: 'seo-content'},
        {id: 'tap-targets', weight: 1, group: 'seo-mobile'},
        // Manual audits
        {id: 'structured-data', weight: 0},
      ],
    },
    'pwa': {
      title: 'Progressive Web App',
      description: 'These checks validate the aspects of a Progressive Web App. [Learn more](https://developers.google.com/web/progressive-web-apps/checklist).',
      manualDescription: 'These checks are required by the baseline ' +
          '[PWA Checklist](https://developers.google.com/web/progressive-web-apps/checklist) but are ' +
          'not automatically checked by Lighthouse. They do not affect your score but it\'s important that you verify them manually.',
      auditRefs: [
        // Fast and Reliable
        {id: 'load-fast-enough-for-pwa', weight: 7, group: 'pwa-fast-reliable'},
        {id: 'works-offline', weight: 5, group: 'pwa-fast-reliable'},
        {id: 'offline-start-url', weight: 1, group: 'pwa-fast-reliable'},
        // Installable
        {id: 'is-on-https', weight: 2, group: 'pwa-installable'},
        {id: 'service-worker', weight: 1, group: 'pwa-installable'},
        {id: 'installable-manifest', weight: 2, group: 'pwa-installable'},
        // PWA Optimized
        {id: 'redirects-http', weight: 2, group: 'pwa-optimized'},
        {id: 'splash-screen', weight: 1, group: 'pwa-optimized'},
        {id: 'themed-omnibox', weight: 1, group: 'pwa-optimized'},
        {id: 'content-width', weight: 1, group: 'pwa-optimized'},
        {id: 'viewport', weight: 2, group: 'pwa-optimized'},
        {id: 'without-javascript', weight: 1, group: 'pwa-optimized'},
        {id: 'apple-touch-icon', weight: 1, group: 'pwa-optimized'},
        // Manual audits
        {id: 'pwa-cross-browser', weight: 0},
        {id: 'pwa-page-transitions', weight: 0},
        {id: 'pwa-each-page-has-url', weight: 0},
      ],
    },
  },
};

module.exports = defaultConfig;

// Use `defineProperty` so that the strings are accesible from original but ignored when we copy it
Object.defineProperty(module.exports, 'UIStrings', {
  enumerable: false,
  get: () => UIStrings,
});<|MERGE_RESOLUTION|>--- conflicted
+++ resolved
@@ -365,14 +365,9 @@
         {id: 'speed-index', weight: 4, group: 'metrics'},
         {id: 'interactive', weight: 5, group: 'metrics'},
         {id: 'first-cpu-idle', weight: 2, group: 'metrics'},
-<<<<<<< HEAD
-        {id: 'estimated-input-latency', weight: 0, group: 'metrics'},
-        {id: 'max-potential-fid', weight: 0}, // intentionally left out of metrics so it won't be displayed yet
-        {id: 'layout-stability', weight: 0, group: 'metrics'}, // intentionally left out of metrics so it won't be displayed yet
-=======
         {id: 'max-potential-fid', weight: 0, group: 'metrics'},
+        {id: 'layout-stability', weight: 0}, // intentionally left out of metrics so it won't be displayed
         {id: 'estimated-input-latency', weight: 0}, // intentionally left out of metrics so it won't be displayed
->>>>>>> 35db473d
 
         {id: 'render-blocking-resources', weight: 0, group: 'load-opportunities'},
         {id: 'uses-responsive-images', weight: 0, group: 'load-opportunities'},
