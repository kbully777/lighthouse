--- conflicted
+++ resolved
@@ -41,49 +41,13 @@
   /** Description of the Accessibility category. This is displayed at the top of a list of audits focused on making web content accessible to all users. No character length limits. 'improve the accessibility of your web app' becomes link text to additional documentation. */
   a11yCategoryDescription: 'These checks highlight opportunities to [improve the accessibility of your web app](https://web.dev/lighthouse-accessibility/). Only a subset of accessibility issues can be automatically detected so manual testing is also encouraged.',
   /** Description of the Accessibility manual checks category. This description is displayed above a list of accessibility audits that currently have no automated test and so must be verified manually by the user. No character length limits. 'conducting an accessibility review' becomes link text to additional documentation. */
-<<<<<<< HEAD
   a11yCategoryManualDescription: 'These items address areas which an automated testing tool cannot cover. Learn more in our guide on [conducting an accessibility review](https://developers.google.com/web/fundamentals/accessibility/how-to-review).',
-  /** Title of the language section within the Accessibility category. Within this section are audits with descriptive titles that highlight if the page has critical (worst of three descriptors, the others being: serious and moderate) accessibility issues. */
-  a11yLanguageCriticalTitle: 'Critical accessibility problems',
-  /** Title of the language section within the Accessibility category. Within this section are audits with descriptive titles that highlight if the page has serious (second worst of three descriptors, the others being: critical and moderate) accessibility issues. */
-  a11yLanguageSeriousTitle: 'Serious accessibility problems',
-  /** Title of the language section within the Accessibility category. Within this section are audits with descriptive titles that highlight if the page has moderate (least worst of three descriptors, the others being: critical and serious) accessibility issues. */
-  a11yLanguageModerateTitle: 'Moderate accessibility problems',
-=======
-  a11yCategoryManualDescription: 'These items address areas which an automated testing tool cannot cover. Learn more in our guide on [conducting an accessibility review](https://web.dev/how-to-review/).',
-  /** Title of the best practices section of the Accessibility category. Within this section are audits with descriptive titles that highlight common accessibility best practices. */
-  a11yBestPracticesGroupTitle: 'Best practices',
-  /** Description of the best practices section within the Accessibility category. Within this section are audits with descriptive titles that highlight common accessibility best practices. */
-  a11yBestPracticesGroupDescription: 'These items highlight common accessibility best practices.',
-  /** Title of the color contrast section within the Accessibility category. Within this section are audits with descriptive titles that highlight the color and vision aspects of the page's accessibility that are passing or failing. */
-  a11yColorContrastGroupTitle: 'Contrast',
-  /** Description of the color contrast section within the Accessibility category. Within this section are audits with descriptive titles that highlight the color and vision aspects of the page's accessibility that are passing or failing. */
-  a11yColorContrastGroupDescription: 'These are opportunities to improve the legibility of your content.',
-  /** Title of the HTML element naming section within the Accessibility category. Within this section are audits with descriptive titles that highlight if the non-textual HTML elements on the page have names discernible by a screen reader. */
-  a11yNamesLabelsGroupTitle: 'Names and labels',
-  /** Description of the HTML element naming section within the Accessibility category. Within this section are audits with descriptive titles that highlight if the non-textual HTML elements on the page have names discernible by a screen reader. */
-  a11yNamesLabelsGroupDescription: 'These are opportunities to improve the semantics of the controls in your application. This may enhance the experience for users of assistive technology, like a screen reader.',
-  /** Title of the navigation section within the Accessibility category. Within this section are audits with descriptive titles that highlight opportunities to improve keyboard navigation. */
-  a11yNavigationGroupTitle: 'Navigation',
-  /** Description of the navigation section within the Accessibility category. Within this section are audits with descriptive titles that highlight opportunities to improve keyboard navigation. */
-  a11yNavigationGroupDescription: 'These are opportunities to improve keyboard navigation in your application.',
-  /** Title of the ARIA validity section within the Accessibility category. Within this section are audits with descriptive titles that highlight if whether all the aria-* HTML attributes have been used properly. */
-  a11yAriaGroupTitle: 'ARIA',
-  /** Description of the ARIA validity section within the Accessibility category. Within this section are audits with descriptive titles that highlight if whether all the aria-* HTML attributes have been used properly. */
-  a11yAriaGroupDescription: 'These are opportunities to improve the usage of ARIA in your application which may enhance the experience for users of assistive technology, like a screen reader.',
->>>>>>> 1daf9156
-  /** Title of the language section within the Accessibility category. Within this section are audits with descriptive titles that highlight if the language has been annotated in the correct HTML attributes on the page. */
-  a11yLanguageGroupTitle: 'Internationalization and localization',
-  /** Description of the language section within the Accessibility category. Within this section are audits with descriptive titles that highlight if the language has been annotated in the correct HTML attributes on the page. */
-  a11yLanguageGroupDescription: 'These are opportunities to improve the interpretation of your content by users in different locales.',
-  /** Title of the navigation section within the Accessibility category. Within this section are audits with descriptive titles that highlight opportunities to provide alternative content for audio and video. */
-  a11yAudioVideoGroupTitle: 'Audio and video',
-  /** Description of the navigation section within the Accessibility category. Within this section are audits with descriptive titles that highlight opportunities to provide alternative content for audio and video. */
-  a11yAudioVideoGroupDescription: 'These are opportunities to provide alternative content for audio and video. This may improve the experience for users with hearing or vision impairments.',
-  /** Title of the navigation section within the Accessibility category. Within this section are audits with descriptive titles that highlight opportunities to improve the experience of reading tabular or list data using assistive technology. */
-  a11yTablesListsVideoGroupTitle: 'Tables and lists',
-  /** Description of the navigation section within the Accessibility category. Within this section are audits with descriptive titles that highlight opportunities to improve the experience of reading tabular or list data using assistive technology. */
-  a11yTablesListsVideoGroupDescription: 'These are opportunities to improve the experience of reading tabular or list data using assistive technology, like a screen reader.',
+  /** Title of a section within the Accessibility category. Within this section are audits with descriptive titles that highlight if the page has critical (worst of three descriptors, the others being: serious and moderate) accessibility issues. */
+  a11yCriticalTitle: 'Critical accessibility problems',
+  /** Title of a section within the Accessibility category. Within this section are audits with descriptive titles that highlight if the page has serious (second worst of three descriptors, the others being: critical and moderate) accessibility issues. */
+  a11ySeriousTitle: 'Serious accessibility problems',
+  /** Title of a section within the Accessibility category. Within this section are audits with descriptive titles that highlight if the page has moderate (least worst of three descriptors, the others being: critical and serious) accessibility issues. */
+  a11yModerateTitle: 'Moderate accessibility problems',
   /** Title of the Search Engine Optimization (SEO) category of audits. This is displayed at the top of a list of audits focused on topics related to optimizing a website for indexing by search engines. Also used as a label of a score gauge; try to limit to 20 characters. */
   seoCategoryTitle: 'SEO',
   /** Description of the Search Engine Optimization (SEO) category. This is displayed at the top of a list of audits focused on optimizing a website for indexing by search engines. No character length limits. 'Learn More' becomes link text to additional documentation. */
@@ -360,13 +324,13 @@
       title: str_(UIStrings.pwaOptimizedGroupTitle),
     },
     'a11y-critical': {
-      title: str_(UIStrings.a11yLanguageCriticalTitle),
+      title: str_(UIStrings.a11yCriticalTitle),
     },
     'a11y-serious': {
-      title: str_(UIStrings.a11yLanguageSeriousTitle),
+      title: str_(UIStrings.a11ySeriousTitle),
     },
     'a11y-moderate': {
-      title: str_(UIStrings.a11yLanguageModerateTitle),
+      title: str_(UIStrings.a11yModerateTitle),
     },
     'seo-mobile': {
       title: str_(UIStrings.seoMobileGroupTitle),
