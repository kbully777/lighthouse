/**
 * @license Copyright 2020 The Lighthouse Authors. All Rights Reserved.
 * Licensed under the Apache License, Version 2.0 (the "License"); you may not use this file except in compliance with the License. You may obtain a copy of the License at http://www.apache.org/licenses/LICENSE-2.0
 * Unless required by applicable law or agreed to in writing, software distributed under the License is distributed on an "AS IS" BASIS, WITHOUT WARRANTIES OR CONDITIONS OF ANY KIND, either express or implied. See the License for the specific language governing permissions and limitations under the License.
 */
'use strict';

/* eslint-env jest */
<<<<<<< HEAD
import JsBundles from '../../computed/js-bundles.js';

import {loadSourceMapFixture} from '../test-utils.js';
=======
const JsBundles = require('../../computed/js-bundles.js');
const {loadSourceMapFixture, createScript} = require('../test-utils.js');
>>>>>>> d3f0aa4c

describe('JsBundles computed artifact', () => {
  it('collates script element and source map', async () => {
    const artifacts = {
      SourceMaps: [{
        scriptId: '1', scriptUrl: 'https://www.example.com/app.js', map: {sources: ['index.js'], mappings: 'AAAA'},
      }],
      Scripts: [{scriptId: '1', url: 'https://www.example.com/app.js', content: ''}].map(createScript),
    };
    const context = {computedCache: new Map()};
    const results = await JsBundles.request(artifacts, context);
    expect(results).toHaveLength(1);
    const result = results[0];
    expect(result.rawMap).toBe(artifacts.SourceMaps[0].map);
    expect(result.script).toBe(artifacts.Scripts[0]);
  });

  it('works (simple map)', async () => {
    // This map is from source-map-explorer.
    // https://github.com/danvk/source-map-explorer/tree/4b95f6e7dfe0058d791dcec2107fee43a1ebf02e/tests
    const {map, content} = loadSourceMapFixture('foo.min');
    const artifacts = {
      SourceMaps: [{scriptId: '1', scriptUrl: 'https://example.com/foo.min.js', map}],
      Scripts: [{scriptId: '1', url: 'https://example.com/foo.min.js', content}].map(createScript),
    };
    const context = {computedCache: new Map()};
    const results = await JsBundles.request(artifacts, context);

    expect(results).toHaveLength(1);
    const result = results[0];

    // Determine sizes.
    expect(result.sizes).toMatchInlineSnapshot(`
      Object {
        "files": Object {
          "node_modules/browser-pack/_prelude.js": 480,
          "src/bar.js": 104,
          "src/foo.js": 98,
        },
        "totalBytes": 718,
        "unmappedBytes": 36,
      }
    `);

    // Test the mapping.
    const entry = result.map.findEntry(0, 644);
    expect(entry).toMatchInlineSnapshot(`
      SourceMapEntry {
        "columnNumber": 644,
        "lastColumnNumber": 648,
        "lineNumber": 0,
        "name": "bar",
        "sourceColumnNumber": 15,
        "sourceLineNumber": 3,
        "sourceURL": "src/foo.js",
      }
    `);
    expect(result.map.sourceLineMapping(
      entry.sourceURL, entry.sourceLineNumber, entry.sourceColumnNumber)).toBe(entry);

    expect(result.map.sourceLineMapping('bogus', 0, 0)).toBe(null);
  });

  it('works (simple map) (null source)', async () => {
    // This map is from source-map-explorer.
    // https://github.com/danvk/source-map-explorer/tree/4b95f6e7dfe0058d791dcec2107fee43a1ebf02e/tests
    const {map, content} = loadSourceMapFixture('foo.min');
    map.sources[1] = null;
    const artifacts = {
      SourceMaps: [{scriptId: '1', scriptUrl: 'https://example.com/foo.min.js', map}],
      Scripts: [{scriptId: '1', url: 'https://example.com/foo.min.js', content}].map(createScript),
    };
    const context = {computedCache: new Map()};
    const results = await JsBundles.request(artifacts, context);

    expect(results).toHaveLength(1);
    const result = results[0];

    // Determine sizes.
    expect(result.sizes).toMatchInlineSnapshot(`
      Object {
        "files": Object {
          "node_modules/browser-pack/_prelude.js": 480,
          "null": 104,
          "src/foo.js": 98,
        },
        "totalBytes": 718,
        "unmappedBytes": 36,
      }
    `);

    // Test the mapping.
    const entry = result.map.findEntry(0, 644);
    expect(entry).toMatchInlineSnapshot(`
      SourceMapEntry {
        "columnNumber": 644,
        "lastColumnNumber": 648,
        "lineNumber": 0,
        "name": "bar",
        "sourceColumnNumber": 15,
        "sourceLineNumber": 3,
        "sourceURL": "src/foo.js",
      }
    `);
    expect(result.map.sourceLineMapping(
      entry.sourceURL, entry.sourceLineNumber, entry.sourceColumnNumber)).toBe(entry);
  });

  it('works (complex map)', async () => {
    const {map, content} = loadSourceMapFixture('squoosh');
    const artifacts = {
      SourceMaps: [{scriptId: '1', scriptUrl: 'https://squoosh.app/main-app.js', map}],
      Scripts: [{scriptId: '1', url: 'https://squoosh.app/main-app.js', content}].map(createScript),
    };
    const context = {computedCache: new Map()};
    const results = await JsBundles.request(artifacts, context);

    expect(results).toHaveLength(1);
    const result = results[0];

    // Determine sizes.
    expect(result.sizes).toMatchInlineSnapshot(`
      Object {
        "files": Object {
          "webpack:///./node_modules/comlink/comlink.js": 4117,
          "webpack:///./node_modules/linkstate/dist/linkstate.es.js": 412,
          "webpack:///./node_modules/pointer-tracker/dist/PointerTracker.mjs": 2672,
          "webpack:///./node_modules/pretty-bytes/index.js": 635,
          "webpack:///./src/codecs/browser-bmp/encoder-meta.ts": 343,
          "webpack:///./src/codecs/browser-bmp/encoder.ts": 101,
          "webpack:///./src/codecs/browser-gif/encoder-meta.ts": 343,
          "webpack:///./src/codecs/browser-gif/encoder.ts": 101,
          "webpack:///./src/codecs/browser-jp2/encoder-meta.ts": 349,
          "webpack:///./src/codecs/browser-jp2/encoder.ts": 101,
          "webpack:///./src/codecs/browser-jpeg/encoder-meta.ts": 282,
          "webpack:///./src/codecs/browser-jpeg/encoder.ts": 115,
          "webpack:///./src/codecs/browser-jpeg/options.ts": 35,
          "webpack:///./src/codecs/browser-pdf/encoder-meta.ts": 349,
          "webpack:///./src/codecs/browser-pdf/encoder.ts": 101,
          "webpack:///./src/codecs/browser-png/encoder-meta.ts": 268,
          "webpack:///./src/codecs/browser-png/encoder.tsx": 101,
          "webpack:///./src/codecs/browser-tiff/encoder-meta.ts": 347,
          "webpack:///./src/codecs/browser-tiff/encoder.ts": 101,
          "webpack:///./src/codecs/browser-webp/encoder-meta.ts": 358,
          "webpack:///./src/codecs/browser-webp/encoder.ts": 115,
          "webpack:///./src/codecs/browser-webp/options.ts": 34,
          "webpack:///./src/codecs/decoders.ts": 206,
          "webpack:///./src/codecs/encoders.ts": 336,
          "webpack:///./src/codecs/generic/quality-option.tsx": 398,
          "webpack:///./src/codecs/generic/util.ts": 159,
          "webpack:///./src/codecs/identity/encoder-meta.ts": 46,
          "webpack:///./src/codecs/imagequant/options.tsx": 1052,
          "webpack:///./src/codecs/imagequant/processor-meta.ts": 40,
          "webpack:///./src/codecs/input-processors.ts": 11,
          "webpack:///./src/codecs/mozjpeg/encoder-meta.ts": 436,
          "webpack:///./src/codecs/mozjpeg/options.tsx": 4416,
          "webpack:///./src/codecs/optipng/encoder-meta.ts": 59,
          "webpack:///./src/codecs/optipng/options.tsx": 366,
          "webpack:///./src/codecs/preprocessors.ts": 75,
          "webpack:///./src/codecs/processor-worker/index.ts": 50,
          "webpack:///./src/codecs/processor.ts": 2380,
          "webpack:///./src/codecs/resize/options.tsx": 3970,
          "webpack:///./src/codecs/resize/processor-meta.ts": 225,
          "webpack:///./src/codecs/resize/processor-sync.ts": 462,
          "webpack:///./src/codecs/resize/util.ts": 134,
          "webpack:///./src/codecs/rotate/processor-meta.ts": 18,
          "webpack:///./src/codecs/tiny.webp": 89,
          "webpack:///./src/codecs/webp/encoder-meta.ts": 660,
          "webpack:///./src/codecs/webp/options.tsx": 5114,
          "webpack:///./src/components/Options/index.tsx": 2176,
          "webpack:///./src/components/Options/style.scss": 410,
          "webpack:///./src/components/Output/custom-els/PinchZoom/index.ts": 3653,
          "webpack:///./src/components/Output/custom-els/TwoUp/index.ts": 2088,
          "webpack:///./src/components/Output/custom-els/TwoUp/styles.css": 75,
          "webpack:///./src/components/Output/index.tsx": 5199,
          "webpack:///./src/components/Output/style.scss": 447,
          "webpack:///./src/components/checkbox/index.tsx": 247,
          "webpack:///./src/components/checkbox/style.scss": 106,
          "webpack:///./src/components/compress/custom-els/MultiPanel/index.ts": 3461,
          "webpack:///./src/components/compress/custom-els/MultiPanel/styles.css": 105,
          "webpack:///./src/components/compress/index.tsx": 8782,
          "webpack:///./src/components/compress/result-cache.ts": 611,
          "webpack:///./src/components/compress/style.scss": 132,
          "webpack:///./src/components/expander/index.tsx": 901,
          "webpack:///./src/components/expander/style.scss": 66,
          "webpack:///./src/components/range/index.tsx": 566,
          "webpack:///./src/components/range/style.scss": 200,
          "webpack:///./src/components/results/FileSize.tsx": 445,
          "webpack:///./src/components/results/index.tsx": 1538,
          "webpack:///./src/components/results/style.scss": 780,
          "webpack:///./src/components/select/index.tsx": 291,
          "webpack:///./src/components/select/style.scss": 103,
          "webpack:///./src/custom-els/RangeInput/index.ts": 2138,
          "webpack:///./src/custom-els/RangeInput/styles.css": 180,
          "webpack:///./src/lib/clean-modify.ts": 331,
          "webpack:///./src/lib/icons.tsx": 2531,
          "webpack:///./src/lib/util.ts": 4043,
        },
        "totalBytes": 83748,
        "unmappedBytes": 10061,
      }
    `);

    // Test the mapping.
    const entry = result.map.findEntry(0, 80476);
    expect(entry).toMatchInlineSnapshot(`
      SourceMapEntry {
        "columnNumber": 80469,
        "lastColumnNumber": 80482,
        "lineNumber": 0,
        "name": "workerResize",
        "sourceColumnNumber": 31,
        "sourceLineNumber": 119,
        "sourceURL": "webpack:///./src/components/compress/index.tsx",
      }
    `);
    expect(result.map.sourceLineMapping(
      entry.sourceURL, entry.sourceLineNumber, entry.sourceColumnNumber)).toBe(entry);
  });

  describe('fault tolerance', () => {
    let data;
    let map;
    let content;

    beforeEach(() => {
      data = loadSourceMapFixture('foo.min');
      map = data.map;
      content = data.content;
    });

    async function test() {
      const artifacts = {
        SourceMaps: [{scriptId: '1', scriptUrl: 'https://example.com/foo.min.js', map}],
        Scripts: [{scriptId: '1', url: 'https://example.com/foo.min.js', content}].map(createScript),
      };
      const context = {computedCache: new Map()};
      const results = await JsBundles.request(artifacts, context);
      const result = results[0];
      const entry = result.map.findEntry(0, 644);
      return {sizes: result.sizes, entry};
    }

    it('1', async () => {
      map.mappings = 'blahblah blah';
      expect(await test()).toMatchInlineSnapshot(`
        Object {
          "entry": SourceMapEntry {
            "columnNumber": -13,
            "lineNumber": 0,
            "name": "r",
            "sourceColumnNumber": -418,
            "sourceLineNumber": -432,
            "sourceURL": undefined,
          },
          "sizes": Object {
            "files": Object {},
            "totalBytes": 718,
            "unmappedBytes": 718,
          },
        }
      `);
    });

    it('2', async () => {
      content = 'blahblah blah';
      expect(await test()).toMatchInlineSnapshot(`
        Object {
          "entry": SourceMapEntry {
            "columnNumber": 644,
            "lastColumnNumber": 648,
            "lineNumber": 0,
            "name": "bar",
            "sourceColumnNumber": 15,
            "sourceLineNumber": 3,
            "sourceURL": "src/foo.js",
          },
          "sizes": Object {
            "errorMessage": "compiled.js.map mapping for last column out of bounds: 1:14",
          },
        }
      `);
    });

    it('3', async () => {
      content = '';
      expect(await test()).toMatchInlineSnapshot(`
        Object {
          "entry": SourceMapEntry {
            "columnNumber": 644,
            "lastColumnNumber": 648,
            "lineNumber": 0,
            "name": "bar",
            "sourceColumnNumber": 15,
            "sourceLineNumber": 3,
            "sourceURL": "src/foo.js",
          },
          "sizes": Object {
            "errorMessage": "compiled.js.map mapping for column out of bounds: 1:1",
          },
        }
      `);
    });

    it('4', async () => {
      map.names = ['blah'];
      expect(await test()).toMatchInlineSnapshot(`
        Object {
          "entry": SourceMapEntry {
            "columnNumber": 644,
            "lastColumnNumber": 648,
            "lineNumber": 0,
            "name": undefined,
            "sourceColumnNumber": 15,
            "sourceLineNumber": 3,
            "sourceURL": "src/foo.js",
          },
          "sizes": Object {
            "files": Object {
              "node_modules/browser-pack/_prelude.js": 480,
              "src/bar.js": 104,
              "src/foo.js": 98,
            },
            "totalBytes": 718,
            "unmappedBytes": 36,
          },
        }
      `);
    });

    it('emits error when column out of bounds', async () => {
      const newMappings = map.mappings.split(',');
      expect(newMappings[1]).toBe('SAAAA');
      // Make the column offset very big, force out of bounds.
      // See https://www.mattzeunert.com/2016/02/14/how-do-source-maps-work.html
      newMappings[1] = 'kD' + 'AAAA';
      map.mappings = newMappings.join(',');
      expect(await test()).toMatchInlineSnapshot(`
        Object {
          "entry": SourceMapEntry {
            "columnNumber": 642,
            "lastColumnNumber": 651,
            "lineNumber": 0,
            "name": undefined,
            "sourceColumnNumber": 18,
            "sourceLineNumber": 1,
            "sourceURL": "src/foo.js",
          },
          "sizes": Object {
            "errorMessage": "compiled.js.map mapping for last column out of bounds: 1:685",
          },
        }
      `);
    });

    it('emits error when line out of bounds', async () => {
      const newMappings = map.mappings.split(',');
      expect(newMappings[1]).toBe('SAAAA');
      // Make the line offset very big, force out of bounds.
      // See https://sourcemaps.info/spec.html#:~:text=broken%20down%20as%20follows
      map.mappings = ';'.repeat(10) + map.mappings;
      expect(await test()).toMatchInlineSnapshot(`
        Object {
          "entry": null,
          "sizes": Object {
            "errorMessage": "compiled.js.map mapping for line out of bounds: 11",
          },
        }
      `);
    });
  });
});<|MERGE_RESOLUTION|>--- conflicted
+++ resolved
@@ -6,14 +6,9 @@
 'use strict';
 
 /* eslint-env jest */
-<<<<<<< HEAD
 import JsBundles from '../../computed/js-bundles.js';
 
-import {loadSourceMapFixture} from '../test-utils.js';
-=======
-const JsBundles = require('../../computed/js-bundles.js');
-const {loadSourceMapFixture, createScript} = require('../test-utils.js');
->>>>>>> d3f0aa4c
+import {createScript, loadSourceMapFixture} from '../test-utils.js';
 
 describe('JsBundles computed artifact', () => {
   it('collates script element and source map', async () => {
