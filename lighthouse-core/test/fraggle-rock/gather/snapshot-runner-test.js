--- conflicted
+++ resolved
@@ -8,7 +8,7 @@
 /* eslint-env jest */
 
 import {jest} from '@jest/globals';
-import {fnAny} from '../../test-utils.js';
+// import {snapshotGather} from '../../../fraggle-rock/gather/snapshot-runner.js';
 import {
   createMockDriver,
   createMockPage,
@@ -16,36 +16,27 @@
   mockDriverModule,
   mockRunnerModule,
 } from './mock-driver.js';
-// import { snapshot } from '../../../fraggle-rock/gather/snapshot-runner.js';
 
 // Some imports needs to be done dynamically, so that their dependencies will be mocked.
 // See: https://jestjs.io/docs/ecmascript-modules#differences-between-esm-and-commonjs
 //      https://github.com/facebook/jest/issues/10025
-/** @type {import('../../../fraggle-rock/gather/snapshot-runner.js')['snapshot']} */
-let snapshot;
+/** @type {import('../../../fraggle-rock/gather/snapshot-runner.js')['snapshotGather']} */
+let snapshotGather;
 
 beforeAll(async () => {
-  snapshot = (await import('../../../fraggle-rock/gather/snapshot-runner.js')).snapshot;
+  snapshotGather = (await import('../../../fraggle-rock/gather/snapshot-runner.js')).snapshotGather;
 });
 
-// Establish the mocks before we require our file under test.
-<<<<<<< HEAD
-let mockRunnerRun = fnAny();
-=======
->>>>>>> d3f0aa4c
+const mockRunner = mockRunnerModule();
+
+// Establish the mocks before we import the file under test.
 /** @type {ReturnType<typeof createMockDriver>} */
 let mockDriver;
-const mockRunner = mockRunnerModule();
 
 jest.mock('../../../fraggle-rock/gather/driver.js', () =>
   mockDriverModule(() => mockDriver.asDriver())
 );
 
-<<<<<<< HEAD
-=======
-const {snapshotGather} = require('../../../fraggle-rock/gather/snapshot-runner.js');
-
->>>>>>> d3f0aa4c
 describe('Snapshot Runner', () => {
   /** @type {ReturnType<typeof createMockPage>} */
   let mockPage;
@@ -61,11 +52,7 @@
   beforeEach(() => {
     mockPage = createMockPage();
     mockDriver = createMockDriver();
-<<<<<<< HEAD
-    mockRunnerRun = fnAny();
-=======
     mockRunner.reset();
->>>>>>> d3f0aa4c
     page = mockPage.asPage();
 
     mockDriver._session.sendCommand.mockResponse('Browser.getVersion', {
