--- conflicted
+++ resolved
@@ -43,12 +43,6 @@
       console.error(e);
       container.textContent = 'Error: LHR failed to render.';
     }
-<<<<<<< HEAD
-    perfCategoryEl.classList.add('lh-categories'); // needed for 'root' styles
-    container.append(perfCategoryEl);
-    installFeatures(container);
-=======
->>>>>>> 68ba77ac
   }
 })();
 
