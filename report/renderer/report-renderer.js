--- conflicted
+++ resolved
@@ -291,12 +291,7 @@
     scoreScale.classList.add('lh-scorescale-wrap');
     scoreScale.append(this._dom.createComponent('scorescale'));
     if (scoreHeader) {
-<<<<<<< HEAD
-      const scoreScale = this._dom.createComponent('scorescale');
       const scoresContainer = this._dom.find('.lh-scores-container', headerEl);
-=======
-      const scoresContainer = this._dom.find('.lh-scores-container', headerContainer);
->>>>>>> 68ba77ac
       scoreHeader.append(
         ...this._renderScoreGauges(report, categoryRenderer, specificCategoryRenderers));
       scoresContainer.appendChild(scoreHeader);
@@ -327,28 +322,15 @@
     const reportFragment = this._dom.createFragment();
     reportFragment.append(this._dom.createComponent('styles'));
 
-<<<<<<< HEAD
-    reportFragment.appendChild(topbarDocumentFragment);
-    reportFragment.appendChild(mainEl);
-    mainEl.appendChild(this._renderReportFooter(report));
-
-    if (fullPageScreenshot) {
-      ElementScreenshotRenderer.installFullPageScreenshot(
-        mainEl, fullPageScreenshot.screenshot);
-=======
     if (!this._opts.omitTopbar) {
       reportFragment.appendChild(this._renderReportTopbar(report));
     }
 
-    reportFragment.appendChild(reportContainer);
-    reportContainer.appendChild(headerContainer);
-    reportContainer.appendChild(reportSection);
-    reportSection.appendChild(this._renderReportFooter(report));
+    mainEl.appendChild(this._renderReportFooter(report));
 
     if (fullPageScreenshot) {
       ElementScreenshotRenderer.installFullPageScreenshot(
         this._dom.rootEl, fullPageScreenshot.screenshot);
->>>>>>> 68ba77ac
     }
 
     return reportFragment;
