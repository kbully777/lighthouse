--- conflicted
+++ resolved
@@ -23,11 +23,7 @@
   <title>Lighthouse Report</title>
   <style>body {margin: 0}</style>
 </head>
-<<<<<<< HEAD
 <body class="lh-vars" style="margin: 0">
-=======
-<body>
->>>>>>> 68ba77ac
   <noscript>Lighthouse report requires JavaScript. Please enable.</noscript>
 
   <div id="lh-log"></div>
